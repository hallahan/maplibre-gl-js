{
  "$version": 8,
  "$root": {
    "version": {
      "required": true,
      "type": "enum",
      "values": [8],
      "doc": "Style specification version number. Must be 8.",
      "example": 8
    },
    "name": {
      "type": "string",
      "doc": "A human-readable name for the style.",
      "example": "Bright"
    },
    "metadata": {
      "type": "*",
      "doc": "Arbitrary properties useful to track with the stylesheet, but do not influence rendering. Properties should be prefixed to avoid collisions, like 'mapbox:'."
    },
    "center": {
      "type": "array",
      "value": "number",
      "doc": "Default map center in longitude and latitude.  The style center will be used only if the map has not been positioned by other means (e.g. map options or user interaction).",
      "example": [-73.9749, 40.7736]
    },
    "zoom": {
      "type": "number",
      "doc": "Default zoom level.  The style zoom will be used only if the map has not been positioned by other means (e.g. map options or user interaction).",
      "example": 12.5
    },
    "bearing": {
      "type": "number",
      "default": 0,
      "period": 360,
      "units": "degrees",
      "doc": "Default bearing, in degrees. The bearing is the compass direction that is \"up\"; for example, a bearing of 90° orients the map so that east is up. This value will be used only if the map has not been positioned by other means (e.g. map options or user interaction).",
      "example": 29
    },
    "pitch": {
      "type": "number",
      "default": 0,
      "units": "degrees",
      "doc": "Default pitch, in degrees. Zero is perpendicular to the surface, for a look straight down at the map, while a greater value like 60 looks ahead towards the horizon. The style pitch will be used only if the map has not been positioned by other means (e.g. map options or user interaction).",
      "example": 50
    },
    "light": {
      "type": "light",
      "doc": "The global light source.",
      "example": {
        "anchor": "viewport",
        "color": "white",
        "intensity": 0.4
      }
    },
    "sources": {
      "required": true,
      "type": "sources",
      "doc": "Data source specifications.",
      "example": {
        "mapbox-streets": {
          "type": "vector",
          "url": "mapbox://mapbox.mapbox-streets-v6"
        }
      }
    },
    "sprite": {
      "type": "string",
      "doc": "A base URL for retrieving the sprite image and metadata. The extensions `.png`, `.json` and scale factor `@2x.png` will be automatically appended. This property is required if any layer uses the `background-pattern`, `fill-pattern`, `line-pattern`, `fill-extrusion-pattern`, or `icon-image` properties.",
      "example": "mapbox://sprites/mapbox/bright-v8"
    },
    "glyphs": {
      "type": "string",
      "doc": "A URL template for loading signed-distance-field glyph sets in PBF format. The URL must include `{fontstack}` and `{range}` tokens. This property is required if any layer uses the `text-field` layout property.",
      "example": "mapbox://fonts/mapbox/{fontstack}/{range}.pbf"
    },
    "transition": {
      "type": "transition",
      "doc": "A global transition definition to use as a default across properties.",
      "example": {
        "duration": 300,
        "delay": 0
      }
    },
    "layers": {
      "required": true,
      "type": "array",
      "value": "layer",
      "doc": "Layers will be drawn in the order of this array.",
      "example": [
        {
          "id": "water",
          "source": "mapbox-streets",
          "source-layer": "water",
          "type": "fill",
          "paint": {
            "fill-color": "#00ffff"
          }
        }
      ]
    }
  },
  "sources": {
    "*": {
      "type": "source",
      "doc": "Specification of a data source. For vector and raster sources, either TileJSON or a URL to a TileJSON must be provided. For image and video sources, a URL must be provided. For GeoJSON sources, a URL or inline GeoJSON must be provided."
    }
  },
  "source": [
    "source_vector",
    "source_raster",
    "source_raster_dem",
    "source_geojson",
    "source_video",
    "source_image",
    "source_canvas"
  ],
  "source_vector": {
    "type": {
      "required": true,
      "type": "enum",
      "values": {
        "vector": {
          "doc": "A vector tile source."
        }
      },
      "doc": "The type of the source."
    },
    "url": {
      "type": "string",
      "doc": "A URL to a TileJSON resource. Supported protocols are `http:`, `https:`, and `mapbox://<mapid>`."
    },
    "tiles": {
      "type": "array",
      "value": "string",
      "doc": "An array of one or more tile source URLs, as in the TileJSON spec."
    },
    "bounds": {
      "type": "array",
      "value": "number",
      "length": 4,
      "default": [-180, -85.0511, 180, 85.0511],
      "doc": "An array containing the longitude and latitude of the southwest and northeast corners of the source's bounding box in the following order: `[sw.lng, sw.lat, ne.lng, ne.lat]`. When this property is included in a source, no tiles outside of the given bounds are requested by Mapbox GL."
    },
    "minzoom": {
      "type": "number",
      "default": 0,
      "doc": "Minimum zoom level for which tiles are available, as in the TileJSON spec."
    },
    "maxzoom": {
      "type": "number",
      "default": 22,
      "doc": "Maximum zoom level for which tiles are available, as in the TileJSON spec. Data from tiles at the maxzoom are used when displaying the map at higher zoom levels."
    },
    "attribution": {
      "type": "string",
      "doc": "Contains an attribution to be displayed when the map is shown to a user."
    },
    "*": {
      "type": "*",
      "doc": "Other keys to configure the data source."
    }
  },
  "source_raster": {
    "type": {
      "required": true,
      "type": "enum",
      "values": {
        "raster": {
            "doc": "A raster tile source."
        }
      },
      "doc": "The type of the source."
    },
    "url": {
      "type": "string",
      "doc": "A URL to a TileJSON resource. Supported protocols are `http:`, `https:`, and `mapbox://<mapid>`."
    },
    "tiles": {
      "type": "array",
      "value": "string",
      "doc": "An array of one or more tile source URLs, as in the TileJSON spec."
    },
    "bounds": {
      "type": "array",
      "value": "number",
      "length": 4,
      "default": [-180, -85.0511, 180, 85.0511],
      "doc": "An array containing the longitude and latitude of the southwest and northeast corners of the source's bounding box in the following order: `[sw.lng, sw.lat, ne.lng, ne.lat]`. When this property is included in a source, no tiles outside of the given bounds are requested by Mapbox GL."
    },
    "minzoom": {
      "type": "number",
      "default": 0,
      "doc": "Minimum zoom level for which tiles are available, as in the TileJSON spec."
    },
    "maxzoom": {
      "type": "number",
      "default": 22,
      "doc": "Maximum zoom level for which tiles are available, as in the TileJSON spec. Data from tiles at the maxzoom are used when displaying the map at higher zoom levels."
    },
    "tileSize": {
      "type": "number",
      "default": 512,
      "units": "pixels",
      "doc": "The minimum visual size to display tiles for this layer. Only configurable for raster layers."
    },
    "scheme": {
      "type": "enum",
      "values": {
        "xyz": {
          "doc": "Slippy map tilenames scheme."
        },
        "tms": {
          "doc": "OSGeo spec scheme."
        }
      },
      "default": "xyz",
      "doc": "Influences the y direction of the tile coordinates. The global-mercator (aka Spherical Mercator) profile is assumed."
    },
    "attribution": {
      "type": "string",
      "doc": "Contains an attribution to be displayed when the map is shown to a user."
    },
    "*": {
      "type": "*",
      "doc": "Other keys to configure the data source."
    }
  },
  "source_raster_dem": {
    "type": {
      "required": true,
      "type": "enum",
      "values": {
        "raster-dem": {
            "doc": "A RGB-encoded raster DEM source"
        }
      },
      "doc": "The type of the source."
    },
    "url": {
      "type": "string",
      "doc": "A URL to a TileJSON resource. Supported protocols are `http:`, `https:`, and `mapbox://<mapid>`."
    },
    "tiles": {
      "type": "array",
      "value": "string",
      "doc": "An array of one or more tile source URLs, as in the TileJSON spec."
    },
    "bounds": {
      "type": "array",
      "value": "number",
      "length": 4,
      "default": [-180, -85.0511, 180, 85.0511],
      "doc": "An array containing the longitude and latitude of the southwest and northeast corners of the source's bounding box in the following order: `[sw.lng, sw.lat, ne.lng, ne.lat]`. When this property is included in a source, no tiles outside of the given bounds are requested by Mapbox GL."
    },
    "minzoom": {
      "type": "number",
      "default": 0,
      "doc": "Minimum zoom level for which tiles are available, as in the TileJSON spec."
    },
    "maxzoom": {
      "type": "number",
      "default": 22,
      "doc": "Maximum zoom level for which tiles are available, as in the TileJSON spec. Data from tiles at the maxzoom are used when displaying the map at higher zoom levels."
    },
    "tileSize": {
      "type": "number",
      "default": 512,
      "units": "pixels",
      "doc": "The minimum visual size to display tiles for this layer. Only configurable for raster layers."
    },
    "attribution": {
      "type": "string",
      "doc": "Contains an attribution to be displayed when the map is shown to a user."
    },
    "encoding": {
      "type": "enum",
      "values": {
        "terrarium": {
          "doc": "Terrarium format PNG tiles. See https://aws.amazon.com/es/public-datasets/terrain/ for more info."
        },
        "mapbox": {
          "doc": "Mapbox Terrain RGB tiles. See https://www.mapbox.com/help/access-elevation-data/#mapbox-terrain-rgb for more info."
        }
      },
      "default": "mapbox",
      "doc": "The encoding used by this source. Mapbox Terrain RGB is used by default"
    },
    "*": {
      "type": "*",
      "doc": "Other keys to configure the data source."
    }
  },
  "source_geojson": {
    "type": {
      "required": true,
      "type": "enum",
      "values": {
        "geojson": {
          "doc": "A GeoJSON data source."
        }
      },
      "doc": "The data type of the GeoJSON source."
    },
    "data": {
      "type": "*",
      "doc": "A URL to a GeoJSON file, or inline GeoJSON."
    },
    "maxzoom": {
      "type": "number",
      "default": 18,
      "doc": "Maximum zoom level at which to create vector tiles (higher means greater detail at high zoom levels)."
    },
    "buffer": {
      "type": "number",
      "default": 128,
      "maximum": 512,
      "minimum": 0,
      "doc": "Size of the tile buffer on each side. A value of 0 produces no buffer. A value of 512 produces a buffer as wide as the tile itself. Larger values produce fewer rendering artifacts near tile edges and slower performance."
    },
    "tolerance": {
      "type": "number",
      "default": 0.375,
      "doc": "Douglas-Peucker simplification tolerance (higher means simpler geometries and faster performance)."
    },
    "cluster": {
      "type": "boolean",
      "default": false,
      "doc": "If the data is a collection of point features, setting this to true clusters the points by radius into groups."
    },
    "clusterRadius": {
      "type": "number",
      "default": 50,
      "minimum": 0,
      "doc": "Radius of each cluster if clustering is enabled. A value of 512 indicates a radius equal to the width of a tile."
    },
    "clusterMaxZoom": {
      "type": "number",
      "doc": "Max zoom on which to cluster points if clustering is enabled. Defaults to one zoom less than maxzoom (so that last zoom features are not clustered)."
    }
  },
  "source_video": {
    "type": {
      "required": true,
      "type": "enum",
      "values": {
        "video": {
          "doc": "A video data source."
        }
      },
      "doc": "The data type of the video source."
    },
    "urls": {
      "required": true,
      "type": "array",
      "value": "string",
      "doc": "URLs to video content in order of preferred format."
    },
    "coordinates": {
      "required": true,
      "doc": "Corners of video specified in longitude, latitude pairs.",
      "type": "array",
      "length": 4,
      "value": {
        "type": "array",
        "length": 2,
        "value": "number",
        "doc": "A single longitude, latitude pair."
      }
    }
  },
  "source_image": {
    "type": {
      "required": true,
      "type": "enum",
      "values": {
        "image": {
          "doc": "An image data source."
        }
      },
      "doc": "The data type of the image source."
    },
    "url": {
      "required": true,
      "type": "string",
      "doc": "URL that points to an image."
    },
    "coordinates": {
      "required": true,
      "doc": "Corners of image specified in longitude, latitude pairs.",
      "type": "array",
      "length": 4,
      "value": {
        "type": "array",
        "length": 2,
        "value": "number",
        "doc": "A single longitude, latitude pair."
      }
    }
  },
  "source_canvas": {
    "type": {
      "required": true,
      "type": "enum",
      "values": {
        "canvas": {
          "doc": "A canvas data source."
        }
      },
      "doc": "The data type of the canvas source."
    },
    "coordinates": {
      "required": true,
      "doc": "Corners of canvas specified in longitude, latitude pairs.",
      "type": "array",
      "length": 4,
      "value": {
        "type": "array",
        "length": 2,
        "value": "number",
        "doc": "A single longitude, latitude pair."
      }
    },
    "animate": {
      "type": "boolean",
      "default": "true",
      "doc": "Whether the canvas source is animated. If the canvas is static, `animate` should be set to `false` to improve performance."
    },
    "canvas": {
      "type": "string",
      "required": true,
      "doc": "HTML ID of the canvas from which to read pixels."
    }
  },
  "layer": {
    "id": {
      "type": "string",
      "doc": "Unique layer name.",
      "required": true
    },
    "type": {
      "type": "enum",
      "values": {
        "fill": {
          "doc": "A filled polygon with an optional stroked border.",
          "sdk-support": {
            "basic functionality": {
              "js": "0.10.0",
              "android": "2.0.1",
              "ios": "2.0.0",
              "macos": "0.1.0"
            }
          }
        },
        "line": {
          "doc": "A stroked line.",
          "sdk-support": {
            "basic functionality": {
              "js": "0.10.0",
              "android": "2.0.1",
              "ios": "2.0.0",
              "macos": "0.1.0"
            }
          }
        },
        "symbol": {
          "doc": "An icon or a text label.",
          "sdk-support": {
            "basic functionality": {
              "js": "0.10.0",
              "android": "2.0.1",
              "ios": "2.0.0",
              "macos": "0.1.0"
            }
          }
        },
        "circle": {
          "doc": "A filled circle.",
          "sdk-support": {
            "basic functionality": {
              "js": "0.10.0",
              "android": "2.0.1",
              "ios": "2.0.0",
              "macos": "0.1.0"
            }
          }
        },
        "heatmap": {
          "doc": "A heatmap.",
          "sdk-support": {
            "basic functionality": {
              "js": "0.41.0"
            }
          }
        },
        "fill-extrusion": {
          "doc": "An extruded (3D) polygon.",
          "sdk-support": {
            "basic functionality": {
              "js": "0.27.0",
              "android": "5.1.0",
              "ios": "3.6.0",
              "macos": "0.5.0"
            }
          }
        },
        "raster": {
          "doc": "Raster map textures such as satellite imagery.",
          "sdk-support": {
            "basic functionality": {
              "js": "0.10.0",
              "android": "2.0.1",
              "ios": "2.0.0",
              "macos": "0.1.0"
            }
          }
        },
        "hillshade": {
          "doc": "Client-side hillshading visualization based on DEM data. Currently, the implementation only supports Mapbox Terrain RGB and Mapzen Terrarium tiles.",
          "sdk-support": {
            "basic functionality": {
              "js": "0.43.0"
            }
          }
        },
        "background": {
          "doc": "The background color or pattern of the map.",
          "sdk-support": {
            "basic functionality": {
              "js": "0.10.0",
              "android": "2.0.1",
              "ios": "2.0.0",
              "macos": "0.1.0"
            }
          }
        }
      },
      "doc": "Rendering type of this layer.",
      "required": true
    },
    "metadata": {
      "type": "*",
      "doc": "Arbitrary properties useful to track with the layer, but do not influence rendering. Properties should be prefixed to avoid collisions, like 'mapbox:'."
    },
    "source": {
      "type": "string",
      "doc": "Name of a source description to be used for this layer. Required for all layer types except `background`."
    },
    "source-layer": {
      "type": "string",
      "doc": "Layer to use from a vector tile source. Required for vector tile sources; prohibited for all other source types, including GeoJSON sources."
    },
    "minzoom": {
      "type": "number",
      "minimum": 0,
      "maximum": 24,
      "doc": "The minimum zoom level for the layer. At zoom levels less than the minzoom, the layer will be hidden."
    },
    "maxzoom": {
      "type": "number",
      "minimum": 0,
      "maximum": 24,
      "doc": "The maximum zoom level for the layer. At zoom levels equal to or greater than the maxzoom, the layer will be hidden."
    },
    "filter": {
      "type": "filter",
      "doc": "A expression specifying conditions on source features. Only features that match the filter are displayed."
    },
    "layout": {
      "type": "layout",
      "doc": "Layout properties for the layer."
    },
    "paint": {
      "type": "paint",
      "doc": "Default paint properties for this layer."
    }
  },
  "layout": [
    "layout_fill",
    "layout_line",
    "layout_circle",
    "layout_heatmap",
    "layout_fill-extrusion",
    "layout_symbol",
    "layout_raster",
    "layout_hillshade",
    "layout_background"
  ],
  "layout_background": {
    "visibility": {
      "type": "enum",
      "values": {
        "visible": {
            "doc": "The layer is shown."
        },
        "none": {
            "doc": "The layer is not shown."
        }
      },
      "default": "visible",
      "doc": "Whether this layer is displayed.",
      "sdk-support": {
        "basic functionality": {
          "js": "0.10.0",
          "android": "2.0.1",
          "ios": "2.0.0",
          "macos": "0.1.0"
        }
      }
    }
  },
  "layout_fill": {
    "visibility": {
      "type": "enum",
      "values": {
        "visible": {
            "doc": "The layer is shown."
        },
        "none": {
            "doc": "The layer is not shown."
        }
      },
      "default": "visible",
      "doc": "Whether this layer is displayed.",
      "sdk-support": {
        "basic functionality": {
          "js": "0.10.0",
          "android": "2.0.1",
          "ios": "2.0.0",
          "macos": "0.1.0"
        }
      }
    }
  },
  "layout_circle": {
    "visibility": {
      "type": "enum",
      "values": {
        "visible": {
            "doc": "The layer is shown."
        },
        "none": {
            "doc": "The layer is not shown."
        }
      },
      "default": "visible",
      "doc": "Whether this layer is displayed.",
      "sdk-support": {
        "basic functionality": {
          "js": "0.10.0",
          "android": "2.0.1",
          "ios": "2.0.0",
          "macos": "0.1.0"
        }
      }
    }
  },
  "layout_heatmap": {
    "visibility": {
      "type": "enum",
      "values": {
        "visible": {
            "doc": "The layer is shown."
        },
        "none": {
            "doc": "The layer is not shown."
        }
      },
      "default": "visible",
      "doc": "Whether this layer is displayed.",
      "sdk-support": {
        "basic functionality": {
          "js": "0.41.0"
        }
      }
    }
  },
  "layout_fill-extrusion": {
    "visibility": {
      "type": "enum",
      "values": {
        "visible": {
            "doc": "The layer is shown."
        },
        "none": {
            "doc": "The layer is not shown."
        }
      },
      "default": "visible",
      "doc": "Whether this layer is displayed.",
      "sdk-support": {
        "basic functionality": {
          "js": "0.27.0",
          "android": "5.1.0",
          "ios": "3.6.0",
          "macos": "0.5.0"
        }
      }
    }
  },
  "layout_line": {
    "line-cap": {
      "type": "enum",
      "function": "piecewise-constant",
      "zoom-function": true,
      "values": {
        "butt": {
            "doc": "A cap with a squared-off end which is drawn to the exact endpoint of the line."
        },
        "round": {
            "doc": "A cap with a rounded end which is drawn beyond the endpoint of the line at a radius of one-half of the line's width and centered on the endpoint of the line."
        },
        "square": {
            "doc": "A cap with a squared-off end which is drawn beyond the endpoint of the line at a distance of one-half of the line's width."
        }
      },
      "default": "butt",
      "doc": "The display of line endings.",
      "sdk-support": {
        "basic functionality": {
          "js": "0.10.0",
          "android": "2.0.1",
          "ios": "2.0.0",
          "macos": "0.1.0"
        },
        "data-driven styling": {}
      }
    },
    "line-join": {
      "type": "enum",
      "function": "piecewise-constant",
      "zoom-function": true,
      "property-function": true,
      "values": {
        "bevel": {
            "doc": "A join with a squared-off end which is drawn beyond the endpoint of the line at a distance of one-half of the line's width."
        },
        "round": {
            "doc": "A join with a rounded end which is drawn beyond the endpoint of the line at a radius of one-half of the line's width and centered on the endpoint of the line."
        },
        "miter": {
            "doc": "A join with a sharp, angled corner which is drawn with the outer sides beyond the endpoint of the path until they meet."
        }
      },
      "default": "miter",
      "doc": "The display of lines when joining.",
      "sdk-support": {
        "basic functionality": {
          "js": "0.10.0",
          "android": "2.0.1",
          "ios": "2.0.0",
          "macos": "0.1.0"
        },
        "data-driven styling": {
          "js": "0.40.0",
          "android": "5.2.0",
          "ios": "3.7.0",
          "macos": "0.6.0"
        }
      }
    },
    "line-miter-limit": {
      "type": "number",
      "default": 2,
      "function": "interpolated",
      "zoom-function": true,
      "doc": "Used to automatically convert miter joins to bevel joins for sharp angles.",
      "requires": [
        {
          "line-join": "miter"
        }
      ],
      "sdk-support": {
        "basic functionality": {
          "js": "0.10.0",
          "android": "2.0.1",
          "ios": "2.0.0",
          "macos": "0.1.0"
        },
        "data-driven styling": {}
      }
    },
    "line-round-limit": {
      "type": "number",
      "default": 1.05,
      "function": "interpolated",
      "zoom-function": true,
      "doc": "Used to automatically convert round joins to miter joins for shallow angles.",
      "requires": [
        {
          "line-join": "round"
        }
      ],
      "sdk-support": {
        "basic functionality": {
          "js": "0.10.0",
          "android": "2.0.1",
          "ios": "2.0.0",
          "macos": "0.1.0"
        },
        "data-driven styling": {}
      }
    },
    "visibility": {
      "type": "enum",
      "values": {
        "visible": {
            "doc": "The layer is shown."
        },
        "none": {
            "doc": "The layer is not shown."
        }
      },
      "default": "visible",
      "doc": "Whether this layer is displayed.",
      "sdk-support": {
        "basic functionality": {
          "js": "0.10.0",
          "android": "2.0.1",
          "ios": "2.0.0",
          "macos": "0.1.0"
        },
        "data-driven styling": {}
      }
    }
  },
  "layout_symbol": {
    "symbol-placement": {
      "type": "enum",
      "function": "piecewise-constant",
      "zoom-function": true,
      "values": {
          "point": {
              "doc": "The label is placed at the point where the geometry is located."
          },
          "line": {
              "doc": "The label is placed along the line of the geometry. Can only be used on `LineString` and `Polygon` geometries."
          }
      },
      "default": "point",
      "doc": "Label placement relative to its geometry.",
      "sdk-support": {
        "basic functionality": {
          "js": "0.10.0",
          "android": "2.0.1",
          "ios": "2.0.0",
          "macos": "0.1.0"
        },
        "data-driven styling": {}
      }
    },
    "symbol-spacing": {
      "type": "number",
      "default": 250,
      "minimum": 1,
      "function": "interpolated",
      "zoom-function": true,
      "units": "pixels",
      "doc": "Distance between two symbol anchors.",
      "requires": [
        {
          "symbol-placement": "line"
        }
      ],
      "sdk-support": {
        "basic functionality": {
          "js": "0.10.0",
          "android": "2.0.1",
          "ios": "2.0.0",
          "macos": "0.1.0"
        },
        "data-driven styling": {}
      }
    },
    "symbol-avoid-edges": {
      "type": "boolean",
      "function": "piecewise-constant",
      "zoom-function": true,
      "default": false,
      "doc": "If true, the symbols will not cross tile edges to avoid mutual collisions. Recommended in layers that don't have enough padding in the vector tile to prevent collisions, or if it is a point symbol layer placed after a line symbol layer.",
      "sdk-support": {
        "basic functionality": {
          "js": "0.10.0",
          "android": "2.0.1",
          "ios": "2.0.0",
          "macos": "0.1.0"
        },
        "data-driven styling": {}
      }
    },
    "icon-allow-overlap": {
      "type": "boolean",
      "function": "piecewise-constant",
      "zoom-function": true,
      "default": false,
      "doc": "If true, the icon will be visible even if it collides with other previously drawn symbols.",
      "requires": [
        "icon-image"
      ],
      "sdk-support": {
        "basic functionality": {
          "js": "0.10.0",
          "android": "2.0.1",
          "ios": "2.0.0",
          "macos": "0.1.0"
        },
        "data-driven styling": {}
      }
    },
    "icon-ignore-placement": {
      "type": "boolean",
      "function": "piecewise-constant",
      "zoom-function": true,
      "default": false,
      "doc": "If true, other symbols can be visible even if they collide with the icon.",
      "requires": [
        "icon-image"
      ],
      "sdk-support": {
        "basic functionality": {
          "js": "0.10.0",
          "android": "2.0.1",
          "ios": "2.0.0",
          "macos": "0.1.0"
        },
        "data-driven styling": {}
      }
    },
    "icon-optional": {
      "type": "boolean",
      "function": "piecewise-constant",
      "zoom-function": true,
      "default": false,
      "doc": "If true, text will display without their corresponding icons when the icon collides with other symbols and the text does not.",
      "requires": [
        "icon-image",
        "text-field"
      ],
      "sdk-support": {
        "basic functionality": {
          "js": "0.10.0",
          "android": "2.0.1",
          "ios": "2.0.0",
          "macos": "0.1.0"
        },
        "data-driven styling": {}
      }
    },
    "icon-rotation-alignment": {
      "type": "enum",
      "function": "piecewise-constant",
      "zoom-function": true,
      "values": {
        "map": {
            "doc": "When `symbol-placement` is set to `point`, aligns icons east-west. When `symbol-placement` is set to `line`, aligns icon x-axes with the line."
        },
        "viewport": {
            "doc": "Produces icons whose x-axes are aligned with the x-axis of the viewport, regardless of the value of `symbol-placement`."
        },
        "auto": {
            "doc": "When `symbol-placement` is set to `point`, this is equivalent to `viewport`. When `symbol-placement` is set to `line`, this is equivalent to `map`."
        }
      },
      "default": "auto",
      "doc": "In combination with `symbol-placement`, determines the rotation behavior of icons.",
      "requires": [
        "icon-image"
      ],
      "sdk-support": {
        "basic functionality": {
          "js": "0.10.0",
          "android": "2.0.1",
          "ios": "2.0.0",
          "macos": "0.1.0"
        },
        "`auto` value": {
          "js": "0.25.0",
          "android": "4.2.0",
          "ios": "3.4.0",
          "macos": "0.3.0"
        },
        "data-driven styling": {}
      }
    },
    "icon-size": {
      "type": "number",
      "default": 1,
      "minimum": 0,
      "function": "interpolated",
      "zoom-function": true,
      "property-function": true,
      "units": "factor of the original icon size",
      "doc": "Scales the original size of the icon by the provided factor. The new pixel size of the image will be the original pixel size multiplied by `icon-size`. 1 is the original size; 3 triples the size of the image.",
      "requires": [
        "icon-image"
      ],
      "sdk-support": {
        "basic functionality": {
          "js": "0.10.0",
          "android": "2.0.1",
          "ios": "2.0.0",
          "macos": "0.1.0"
        },
        "data-driven styling": {
          "js": "0.35.0",
          "android": "5.1.0",
          "ios": "3.6.0",
          "macos": "0.5.0"
        }
      }
    },
    "icon-text-fit": {
      "type": "enum",
      "function": "piecewise-constant",
      "zoom-function": true,
      "values": {
        "none": {
            "doc": "The icon is displayed at its intrinsic aspect ratio."
        },
        "width": {
            "doc": "The icon is scaled in the x-dimension to fit the width of the text."
        },
        "height": {
            "doc": "The icon is scaled in the y-dimension to fit the height of the text."
        },
        "both": {
            "doc": "The icon is scaled in both x- and y-dimensions."
        }
      },
      "default": "none",
      "doc": "Scales the icon to fit around the associated text.",
      "requires": [
        "icon-image",
        "text-field"
      ],
      "sdk-support": {
        "basic functionality": {
          "js": "0.21.0",
          "android": "4.2.0",
          "ios": "3.4.0",
          "macos": "0.2.1"
        },
        "data-driven styling": {}
      }
    },
    "icon-text-fit-padding": {
      "type": "array",
      "value": "number",
      "length": 4,
      "default": [
        0,
        0,
        0,
        0
      ],
      "units": "pixels",
      "function": "interpolated",
      "zoom-function": true,
      "doc": "Size of the additional area added to dimensions determined by `icon-text-fit`, in clockwise order: top, right, bottom, left.",
      "requires": [
        "icon-image",
        "text-field",
        {
          "icon-text-fit": [
            "both",
            "width",
            "height"
          ]
        }
      ],
      "sdk-support": {
        "basic functionality": {
          "js": "0.21.0",
          "android": "4.2.0",
          "ios": "3.4.0",
          "macos": "0.2.1"
        },
        "data-driven styling": {}
      }
    },
    "icon-image": {
      "type": "string",
      "function": "piecewise-constant",
      "zoom-function": true,
      "property-function": true,
      "doc": "Name of image in sprite to use for drawing an image background.",
      "tokens": true,
      "sdk-support": {
        "basic functionality": {
          "js": "0.10.0",
          "android": "2.0.1",
          "ios": "2.0.0",
          "macos": "0.1.0"
        },
        "data-driven styling": {
          "js": "0.35.0",
          "android": "5.1.0",
          "ios": "3.6.0",
          "macos": "0.5.0"
        }
      }
    },
    "icon-rotate": {
      "type": "number",
      "default": 0,
      "period": 360,
      "function": "interpolated",
      "zoom-function": true,
      "property-function": true,
      "units": "degrees",
      "doc": "Rotates the icon clockwise.",
      "requires": [
        "icon-image"
      ],
      "sdk-support": {
        "basic functionality": {
          "js": "0.10.0",
          "android": "2.0.1",
          "ios": "2.0.0",
          "macos": "0.1.0"
        },
        "data-driven styling": {
          "js": "0.21.0",
          "android": "5.0.0",
          "ios": "3.5.0",
          "macos": "0.4.0"
        }
      }
    },
    "icon-padding": {
      "type": "number",
      "default": 2,
      "minimum": 0,
      "function": "interpolated",
      "zoom-function": true,
      "units": "pixels",
      "doc": "Size of the additional area around the icon bounding box used for detecting symbol collisions.",
      "requires": [
        "icon-image"
      ],
      "sdk-support": {
        "basic functionality": {
          "js": "0.10.0",
          "android": "2.0.1",
          "ios": "2.0.0",
          "macos": "0.1.0"
        },
        "data-driven styling": {}
      }
    },
    "icon-keep-upright": {
      "type": "boolean",
      "function": "piecewise-constant",
      "zoom-function": true,
      "default": false,
      "doc": "If true, the icon may be flipped to prevent it from being rendered upside-down.",
      "requires": [
        "icon-image",
        {
          "icon-rotation-alignment": "map"
        },
        {
          "symbol-placement": "line"
        }
      ],
      "sdk-support": {
        "basic functionality": {
          "js": "0.10.0",
          "android": "2.0.1",
          "ios": "2.0.0",
          "macos": "0.1.0"
        },
        "data-driven styling": {}
      }
    },
    "icon-offset": {
      "type": "array",
      "value": "number",
      "length": 2,
      "default": [
        0,
        0
      ],
      "function": "interpolated",
      "zoom-function": true,
      "property-function": true,
      "doc": "Offset distance of icon from its anchor. Positive values indicate right and down, while negative values indicate left and up. Each component is multiplied by the value of `icon-size` to obtain the final offset in pixels. When combined with `icon-rotate` the offset will be as if the rotated direction was up.",
      "requires": [
        "icon-image"
      ],
      "sdk-support": {
        "basic functionality": {
          "js": "0.10.0",
          "android": "2.0.1",
          "ios": "2.0.0",
          "macos": "0.1.0"
        },
        "data-driven styling": {
          "js": "0.29.0",
          "android": "5.0.0",
          "ios": "3.5.0",
          "macos": "0.4.0"
        }
      }
    },
    "icon-anchor": {
      "type": "enum",
      "function": "piecewise-constant",
      "zoom-function": true,
      "property-function": true,
      "values": {
        "center": {
            "doc": "The center of the icon is placed closest to the anchor."
        },
        "left": {
            "doc": "The left side of the icon is placed closest to the anchor."
        },
        "right": {
            "doc": "The right side of the icon is placed closest to the anchor."
        },
        "top": {
            "doc": "The top of the icon is placed closest to the anchor."
        },
        "bottom": {
            "doc": "The bottom of the icon is placed closest to the anchor."
        },
        "top-left": {
            "doc": "The top left corner of the icon is placed closest to the anchor."
        },
        "top-right": {
            "doc": "The top right corner of the icon is placed closest to the anchor."
        },
        "bottom-left": {
            "doc": "The bottom left corner of the icon is placed closest to the anchor."
        },
        "bottom-right": {
            "doc": "The bottom right corner of the icon is placed closest to the anchor."
        }
      },
      "default": "center",
      "doc": "Part of the icon placed closest to the anchor.",
      "requires": [
        "icon-image"
      ],
      "sdk-support": {
        "basic functionality": {
          "js": "0.40.0",
          "android": "5.2.0",
          "ios": "3.7.0",
          "macos": "0.6.0"
        },
        "data-driven styling": {
          "js": "0.40.0",
          "android": "5.2.0",
          "ios": "3.7.0",
          "macos": "0.6.0"
        }
      }
    },
    "icon-pitch-alignment": {
      "type": "enum",
      "function": "piecewise-constant",
      "zoom-function": true,
      "values": {
        "map": {
            "doc": "The icon is aligned to the plane of the map."
        },
        "viewport": {
            "doc": "The icon is aligned to the plane of the viewport."
        },
        "auto": {
            "doc": "Automatically matches the value of `icon-rotation-alignment`."
        }
      },
      "default": "auto",
      "doc": "Orientation of icon when map is pitched.",
      "requires": [
        "icon-image"
      ],
      "sdk-support": {
        "basic functionality": {
          "js": "0.39.0",
          "android": "5.2.0",
          "ios": "3.7.0",
          "macos": "0.6.0"
        },
        "data-driven styling": {}
      }
    },
    "text-pitch-alignment": {
      "type": "enum",
      "function": "piecewise-constant",
      "zoom-function": true,
      "values": {
        "map": {
            "doc": "The text is aligned to the plane of the map."
        },
        "viewport": {
            "doc": "The text is aligned to the plane of the viewport."
        },
        "auto": {
            "doc": "Automatically matches the value of `text-rotation-alignment`."
        }
      },
      "default": "auto",
      "doc": "Orientation of text when map is pitched.",
      "requires": [
        "text-field"
      ],
      "sdk-support": {
        "basic functionality": {
          "js": "0.21.0",
          "android": "4.2.0",
          "ios": "3.4.0",
          "macos": "0.2.1"
        },
        "`auto` value": {
          "js": "0.25.0",
          "android": "4.2.0",
          "ios": "3.4.0",
          "macos": "0.3.0"
        },
        "data-driven styling": {}
      }
    },
    "text-rotation-alignment": {
      "type": "enum",
      "function": "piecewise-constant",
      "zoom-function": true,
      "values": {
        "map": {
            "doc": "When `symbol-placement` is set to `point`, aligns text east-west. When `symbol-placement` is set to `line`, aligns text x-axes with the line."
        },
        "viewport": {
            "doc": "Produces glyphs whose x-axes are aligned with the x-axis of the viewport, regardless of the value of `symbol-placement`."
        },
        "auto": {
            "doc": "When `symbol-placement` is set to `point`, this is equivalent to `viewport`. When `symbol-placement` is set to `line`, this is equivalent to `map`."
        }
      },
      "default": "auto",
      "doc": "In combination with `symbol-placement`, determines the rotation behavior of the individual glyphs forming the text.",
      "requires": [
        "text-field"
      ],
      "sdk-support": {
        "basic functionality": {
          "js": "0.10.0",
          "android": "2.0.1",
          "ios": "2.0.0",
          "macos": "0.1.0"
        },
        "`auto` value": {
          "js": "0.25.0",
          "android": "4.2.0",
          "ios": "3.4.0",
          "macos": "0.3.0"
        },
        "data-driven styling": {}
      }
    },
    "text-field": {
      "type": "string",
      "function": "piecewise-constant",
      "zoom-function": true,
      "property-function": true,
      "default": "",
      "tokens": true,
      "doc": "Value to use for a text label.",
      "sdk-support": {
        "basic functionality": {
          "js": "0.10.0",
          "android": "2.0.1",
          "ios": "2.0.0",
          "macos": "0.1.0"
        },
        "data-driven styling": {
          "js": "0.33.0",
          "android": "5.0.0",
          "ios": "3.5.0",
          "macos": "0.4.0"
        }
      }
    },
    "text-font": {
      "type": "array",
      "value": "string",
      "function": "piecewise-constant",
      "zoom-function": true,
      "property-function": true,
      "default": ["Open Sans Regular", "Arial Unicode MS Regular"],
      "doc": "Font stack to use for displaying text.",
      "requires": [
        "text-field"
      ],
      "sdk-support": {
        "basic functionality": {
          "js": "0.10.0",
          "android": "2.0.1",
          "ios": "2.0.0",
          "macos": "0.1.0"
        },
        "data-driven styling": {
          "js": "0.43.0"
        }
      }
    },
    "text-size": {
      "type": "number",
      "default": 16,
      "minimum": 0,
      "units": "pixels",
      "function": "interpolated",
      "zoom-function": true,
      "property-function": true,
      "doc": "Font size.",
      "requires": [
        "text-field"
      ],
      "sdk-support": {
        "basic functionality": {
          "js": "0.10.0",
          "android": "2.0.1",
          "ios": "2.0.0",
          "macos": "0.1.0"
        },
        "data-driven styling": {
          "js": "0.35.0",
          "android": "5.1.0",
          "ios": "3.6.0",
          "macos": "0.5.0"
        }
      }
    },
    "text-max-width": {
      "type": "number",
      "default": 10,
      "minimum": 0,
      "units": "ems",
      "function": "interpolated",
      "zoom-function": true,
      "property-function": true,
      "doc": "The maximum line width for text wrapping.",
      "requires": [
        "text-field"
      ],
      "sdk-support": {
        "basic functionality": {
          "js": "0.10.0",
          "android": "2.0.1",
          "ios": "2.0.0",
          "macos": "0.1.0"
        },
        "data-driven styling": {
          "js": "0.40.0",
          "android": "5.2.0",
          "ios": "3.7.0",
          "macos": "0.6.0"
        }
      }
    },
    "text-line-height": {
      "type": "number",
      "default": 1.2,
      "units": "ems",
      "function": "interpolated",
      "zoom-function": true,
      "doc": "Text leading value for multi-line text.",
      "requires": [
        "text-field"
      ],
      "sdk-support": {
        "basic functionality": {
          "js": "0.10.0",
          "android": "2.0.1",
          "ios": "2.0.0",
          "macos": "0.1.0"
        },
        "data-driven styling": {}
      }
    },
    "text-letter-spacing": {
      "type": "number",
      "default": 0,
      "units": "ems",
      "function": "interpolated",
      "zoom-function": true,
      "property-function": true,
      "doc": "Text tracking amount.",
      "requires": [
        "text-field"
      ],
      "sdk-support": {
        "basic functionality": {
          "js": "0.10.0",
          "android": "2.0.1",
          "ios": "2.0.0",
          "macos": "0.1.0"
        },
        "data-driven styling": {
          "js": "0.40.0",
          "android": "5.2.0",
          "ios": "3.7.0",
          "macos": "0.6.0"
        }
      }
    },
    "text-justify": {
      "type": "enum",
      "function": "piecewise-constant",
      "zoom-function": true,
      "property-function": true,
      "values": {
        "left": {
            "doc": "The text is aligned to the left."
        },
        "center": {
            "doc": "The text is centered."
        },
        "right": {
            "doc": "The text is aligned to the right."
        }
      },
      "default": "center",
      "doc": "Text justification options.",
      "requires": [
        "text-field"
      ],
      "sdk-support": {
        "basic functionality": {
          "js": "0.10.0",
          "android": "2.0.1",
          "ios": "2.0.0",
          "macos": "0.1.0"
        },
        "data-driven styling": {
          "js": "0.39.0",
          "android": "5.2.0",
          "ios": "3.7.0",
          "macos": "0.6.0"
        }
      }
    },
    "text-anchor": {
      "type": "enum",
      "function": "piecewise-constant",
      "zoom-function": true,
      "property-function": true,
      "values": {
        "center": {
            "doc": "The center of the text is placed closest to the anchor."
        },
        "left": {
            "doc": "The left side of the text is placed closest to the anchor."
        },
        "right": {
            "doc": "The right side of the text is placed closest to the anchor."
        },
        "top": {
            "doc": "The top of the text is placed closest to the anchor."
        },
        "bottom": {
            "doc": "The bottom of the text is placed closest to the anchor."
        },
        "top-left": {
            "doc": "The top left corner of the text is placed closest to the anchor."
        },
        "top-right": {
            "doc": "The top right corner of the text is placed closest to the anchor."
        },
        "bottom-left": {
            "doc": "The bottom left corner of the text is placed closest to the anchor."
        },
        "bottom-right": {
            "doc": "The bottom right corner of the text is placed closest to the anchor."
        }
      },
      "default": "center",
      "doc": "Part of the text placed closest to the anchor.",
      "requires": [
        "text-field"
      ],
      "sdk-support": {
        "basic functionality": {
          "js": "0.10.0",
          "android": "2.0.1",
          "ios": "2.0.0",
          "macos": "0.1.0"
        },
        "data-driven styling": {
          "js": "0.39.0",
          "android": "5.2.0",
          "ios": "3.7.0",
          "macos": "0.6.0"
        }
      }
    },
    "text-max-angle": {
      "type": "number",
      "default": 45,
      "units": "degrees",
      "function": "interpolated",
      "zoom-function": true,
      "doc": "Maximum angle change between adjacent characters.",
      "requires": [
        "text-field",
        {
          "symbol-placement": "line"
        }
      ],
      "sdk-support": {
        "basic functionality": {
          "js": "0.10.0",
          "android": "2.0.1",
          "ios": "2.0.0",
          "macos": "0.1.0"
        },
        "data-driven styling": {}
      }
    },
    "text-rotate": {
      "type": "number",
      "default": 0,
      "period": 360,
      "units": "degrees",
      "function": "interpolated",
      "zoom-function": true,
      "property-function": true,
      "doc": "Rotates the text clockwise.",
      "requires": [
        "text-field"
      ],
      "sdk-support": {
        "basic functionality": {
          "js": "0.10.0",
          "android": "2.0.1",
          "ios": "2.0.0",
          "macos": "0.1.0"
        },
        "data-driven styling": {
          "js": "0.35.0",
          "android": "5.1.0",
          "ios": "3.6.0",
          "macos": "0.5.0"
        }
      }
    },
    "text-padding": {
      "type": "number",
      "default": 2,
      "minimum": 0,
      "units": "pixels",
      "function": "interpolated",
      "zoom-function": true,
      "doc": "Size of the additional area around the text bounding box used for detecting symbol collisions.",
      "requires": [
        "text-field"
      ],
      "sdk-support": {
        "basic functionality": {
          "js": "0.10.0",
          "android": "2.0.1",
          "ios": "2.0.0",
          "macos": "0.1.0"
        },
        "data-driven styling": {}
      }
    },
    "text-keep-upright": {
      "type": "boolean",
      "function": "piecewise-constant",
      "zoom-function": true,
      "default": true,
      "doc": "If true, the text may be flipped vertically to prevent it from being rendered upside-down.",
      "requires": [
        "text-field",
        {
          "text-rotation-alignment": "map"
        },
        {
          "symbol-placement": "line"
        }
      ],
      "sdk-support": {
        "basic functionality": {
          "js": "0.10.0",
          "android": "2.0.1",
          "ios": "2.0.0",
          "macos": "0.1.0"
        },
        "data-driven styling": {}
      }
    },
    "text-transform": {
      "type": "enum",
      "function": "piecewise-constant",
      "zoom-function": true,
      "property-function": true,
      "values": {
        "none": {
            "doc": "The text is not altered."
        },
        "uppercase": {
            "doc": "Forces all letters to be displayed in uppercase."
        },
        "lowercase": {
            "doc": "Forces all letters to be displayed in lowercase."
        }
      },
      "default": "none",
      "doc": "Specifies how to capitalize text, similar to the CSS `text-transform` property.",
      "requires": [
        "text-field"
      ],
      "sdk-support": {
        "basic functionality": {
          "js": "0.10.0",
          "android": "2.0.1",
          "ios": "2.0.0",
          "macos": "0.1.0"
        },
        "data-driven styling": {
          "js": "0.33.0",
          "android": "5.0.0",
          "ios": "3.5.0",
          "macos": "0.4.0"
        }
      }
    },
    "text-offset": {
      "type": "array",
      "doc": "Offset distance of text from its anchor. Positive values indicate right and down, while negative values indicate left and up.",
      "value": "number",
      "units": "ems",
      "function": "interpolated",
      "zoom-function": true,
      "property-function": true,
      "length": 2,
      "default": [
        0,
        0
      ],
      "requires": [
        "text-field"
      ],
      "sdk-support": {
        "basic functionality": {
          "js": "0.10.0",
          "android": "2.0.1",
          "ios": "2.0.0",
          "macos": "0.1.0"
        },
        "data-driven styling": {
          "js": "0.35.0",
          "android": "5.1.0",
          "ios": "3.6.0",
          "macos": "0.5.0"
        }
      }
    },
    "text-allow-overlap": {
      "type": "boolean",
      "function": "piecewise-constant",
      "zoom-function": true,
      "default": false,
      "doc": "If true, the text will be visible even if it collides with other previously drawn symbols.",
      "requires": [
        "text-field"
      ],
      "sdk-support": {
        "basic functionality": {
          "js": "0.10.0",
          "android": "2.0.1",
          "ios": "2.0.0",
          "macos": "0.1.0"
        },
        "data-driven styling": {}
      }
    },
    "text-ignore-placement": {
      "type": "boolean",
      "function": "piecewise-constant",
      "zoom-function": true,
      "default": false,
      "doc": "If true, other symbols can be visible even if they collide with the text.",
      "requires": [
        "text-field"
      ],
      "sdk-support": {
        "basic functionality": {
          "js": "0.10.0",
          "android": "2.0.1",
          "ios": "2.0.0",
          "macos": "0.1.0"
        },
        "data-driven styling": {}
      }
    },
    "text-optional": {
      "type": "boolean",
      "function": "piecewise-constant",
      "zoom-function": true,
      "default": false,
      "doc": "If true, icons will display without their corresponding text when the text collides with other symbols and the icon does not.",
      "requires": [
        "text-field",
        "icon-image"
      ],
      "sdk-support": {
        "basic functionality": {
          "js": "0.10.0",
          "android": "2.0.1",
          "ios": "2.0.0",
          "macos": "0.1.0"
        },
        "data-driven styling": {}
      }
    },
    "visibility": {
      "type": "enum",
      "values": {
        "visible": {
            "doc": "The layer is shown."
        },
        "none": {
            "doc": "The layer is not shown."
        }
      },
      "default": "visible",
      "doc": "Whether this layer is displayed.",
      "sdk-support": {
        "basic functionality": {
          "js": "0.10.0",
          "android": "2.0.1",
          "ios": "2.0.0",
          "macos": "0.1.0"
        },
        "data-driven styling": {}
      }
    }
  },
  "layout_raster": {
    "visibility": {
      "type": "enum",
      "values": {
        "visible": {
            "doc": "The layer is shown."
        },
        "none": {
            "doc": "The layer is not shown."
        }
      },
      "default": "visible",
      "doc": "Whether this layer is displayed.",
      "sdk-support": {
        "basic functionality": {
          "js": "0.10.0",
          "android": "2.0.1",
          "ios": "2.0.0",
          "macos": "0.1.0"
        },
        "data-driven styling": {}
      }
    }
  },
  "layout_hillshade": {
    "visibility": {
      "type": "enum",
      "values": {
        "visible": {
            "doc": "The layer is shown."
        },
        "none": {
            "doc": "The layer is not shown."
        }
      },
      "default": "visible",
      "doc": "Whether this layer is displayed.",
      "sdk-support": {
        "basic functionality": {
          "js": "0.43.0"
        },
        "data-driven styling": {}
      }
    }
  },
  "filter": {
    "type": "array",
    "value": "*",
    "doc": "A filter selects specific features from a layer."
  },
  "filter_operator": {
    "type": "enum",
    "values": {
      "==": {
          "doc": "`[\"==\", key, value]` equality: `feature[key] = value`"
      },
      "!=": {
          "doc": "`[\"!=\", key, value]` inequality: `feature[key] ≠ value`"
      },
      ">": {
          "doc": "`[\">\", key, value]` greater than: `feature[key] > value`"
      },
      ">=": {
          "doc": "`[\">=\", key, value]` greater than or equal: `feature[key] ≥ value`"
      },
      "<": {
          "doc": "`[\"<\", key, value]` less than: `feature[key] < value`"
      },
      "<=": {
          "doc": "`[\"<=\", key, value]` less than or equal: `feature[key] ≤ value`"
      },
      "in": {
          "doc": "`[\"in\", key, v0, ..., vn]` set inclusion: `feature[key] ∈ {v0, ..., vn}`"
      },
      "!in": {
          "doc": "`[\"!in\", key, v0, ..., vn]` set exclusion: `feature[key] ∉ {v0, ..., vn}`"
      },
      "all": {
          "doc": "`[\"all\", f0, ..., fn]` logical `AND`: `f0 ∧ ... ∧ fn`"
      },
      "any": {
          "doc": "`[\"any\", f0, ..., fn]` logical `OR`: `f0 ∨ ... ∨ fn`"
      },
      "none": {
          "doc": "`[\"none\", f0, ..., fn]` logical `NOR`: `¬f0 ∧ ... ∧ ¬fn`"
      },
      "has": {
          "doc": "`[\"has\", key]` `feature[key]` exists"
      },
      "!has": {
          "doc": "`[\"!has\", key]` `feature[key]` does not exist"
      }
    },
    "doc": "The filter operator."
  },
  "geometry_type": {
    "type": "enum",
    "values": {
      "Point": {
          "doc": "Filter to point geometries."
      },
      "LineString": {
          "doc": "Filter to line geometries."
      },
      "Polygon": {
          "doc": "Filter to polygon geometries."
      }
    },
    "doc": "The geometry type for the filter to select."
  },
  "function": {
    "expression": {
      "type": "expression",
      "doc": "An expression."
    },
    "stops": {
      "type": "array",
      "doc": "An array of stops.",
      "value": "function_stop"
    },
    "base": {
      "type": "number",
      "default": 1,
      "minimum": 0,
      "doc": "The exponential base of the interpolation curve. It controls the rate at which the result increases. Higher values make the result increase more towards the high end of the range. With `1` the stops are interpolated linearly."
    },
    "property": {
      "type": "string",
      "doc": "The name of a feature property to use as the function input.",
      "default": "$zoom"
    },
    "type": {
      "type": "enum",
      "values": {
          "identity": {
              "doc": "Return the input value as the output value."
          },
          "exponential": {
              "doc": "Generate an output by interpolating between stops just less than and just greater than the function input."
          },
          "interval": {
              "doc": "Return the output value of the stop just less than the function input."
          },
          "categorical": {
              "doc": "Return the output value of the stop equal to the function input."
          }
      },
      "doc": "The interpolation strategy to use in function evaluation.",
      "default": "exponential"
    },
    "colorSpace": {
      "type": "enum",
      "values": {
          "rgb": {
              "doc": "Use the RGB color space to interpolate color values"
          },
          "lab": {
              "doc": "Use the LAB color space to interpolate color values."
          },
          "hcl": {
              "doc": "Use the HCL color space to interpolate color values, interpolating the Hue, Chroma, and Luminance channels individually."
          }
      },
      "doc": "The color space in which colors interpolated. Interpolating colors in perceptual color spaces like LAB and HCL tend to produce color ramps that look more consistent and produce colors that can be differentiated more easily than those interpolated in RGB space.",
      "default": "rgb"
    },
    "default": {
      "type": "*",
      "required": false,
      "doc": "A value to serve as a fallback function result when a value isn't otherwise available. It is used in the following circumstances:\n* In categorical functions, when the feature value does not match any of the stop domain values.\n* In property and zoom-and-property functions, when a feature does not contain a value for the specified property.\n* In identity functions, when the feature value is not valid for the style property (for example, if the function is being used for a `circle-color` property but the feature property value is not a string or not a valid color).\n* In interval or exponential property and zoom-and-property functions, when the feature value is not numeric.\nIf no default is provided, the style property's default is used in these circumstances."
    }
  },
  "function_stop": {
    "type": "array",
    "minimum": 0,
    "maximum": 22,
    "value": [
      "number",
      "color"
    ],
    "length": 2,
    "doc": "Zoom level and value pair."
  },
  "expression": {
    "type": "array",
    "value": "*",
    "minimum": 1,
    "doc": "An expression defines a function that can be used for data-driven style properties or feature filters."
  },
  "expression_name": {
    "doc": "",
    "type": "enum",
    "values": {
      "let": {
        "doc": "Binds expressions to named variables, which can then be referenced in the result expression using [\"var\", \"variable_name\"].",
        "group": "Variable binding",
        "sdk-support": {
          "basic functionality": {
            "js": "0.41.0"
          }
        }
      },
      "var": {
        "doc": "References variable bound using \"let\".",
        "group": "Variable binding",
        "sdk-support": {
          "basic functionality": {
            "js": "0.41.0"
          }
        }
      },
      "literal": {
        "doc": "Provides a literal array or object value.",
        "group": "Types",
        "sdk-support": {
          "basic functionality": {
            "js": "0.41.0"
          }
        }
      },
      "array": {
        "doc": "Asserts that the input is an array (optionally with a specific item type and length).  If, when the input expression is evaluated, it is not of the asserted type, then this assertion will cause the whole expression to be aborted.",
        "group": "Types",
        "sdk-support": {
          "basic functionality": {
            "js": "0.41.0"
          }
        }
      },
      "at": {
        "doc": "Retrieves an item from an array.",
        "group": "Lookup",
        "sdk-support": {
          "basic functionality": {
            "js": "0.41.0"
          }
        }
      },
        "case": {
        "doc": "Selects the first output whose corresponding test condition evaluates to true.",
        "group": "Decision",
        "sdk-support": {
          "basic functionality": {
            "js": "0.41.0"
          }
        }
      },
      "match": {
        "doc": "Selects the output whose label value matches the input value, or the fallback value if no match is found. The `input` can be any string or number expression (e.g. `[\"get\", \"building_type\"]`). Each label can either be a single literal value or an array of values.",
        "group": "Decision",
        "sdk-support": {
          "basic functionality": {
            "js": "0.41.0"
          }
        }
      },
      "coalesce": {
        "doc": "Evaluates each expression in turn until the first non-null value is obtained, and returns that value.",
        "group": "Decision",
        "sdk-support": {
          "basic functionality": {
            "js": "0.41.0"
          }
        }
      },
      "step": {
        "doc": "Produces discrete, stepped results by evaluating a piecewise-constant function defined by pairs of input and output values (\"stops\"). The `input` may be any numeric expression (e.g., `[\"get\", \"population\"]`). Stop inputs must be numeric literals in strictly ascending order. Returns the output value of the stop just less than the input, or the first input if the input is less than the first stop.",
        "group": "Ramps, scales, curves",
        "sdk-support": {
          "basic functionality": {
            "js": "0.42.0"
          }
        }
      },
      "interpolate": {
        "doc": "Produces continuous, smooth results by interpolating between pairs of input and output values (\"stops\"). The `input` may be any numeric expression (e.g., `[\"get\", \"population\"]`). Stop inputs must be numeric literals in strictly ascending order. The output type must be `number`, `array<number>`, or `color`.\n\nInterpolation types:\n- `[\"linear\"]`: interpolates linearly between the pair of stops just less than and just greater than the input.\n- `[\"exponential\", base]`: interpolates exponentially between the stops just less than and just greater than the input. `base` controls the rate at which the output increases: higher values make the output increase more towards the high end of the range. With values close to 1 the output increases linearly.\n- `[\"cubic-bezier\", x1, y1, x2, y2]`: interpolates using the cubic bezier curve defined by the given control points.",
        "group": "Ramps, scales, curves",
        "sdk-support": {
          "basic functionality": {
            "js": "0.42.0"
          }
        }
      },
      "ln2": {
        "doc": "Returns mathematical constant ln(2).",
        "group": "Math",
        "sdk-support": {
          "basic functionality": {
            "js": "0.41.0"
          }
        }
      },
      "pi": {
        "doc": "Returns the mathematical constant pi.",
        "group": "Math",
        "sdk-support": {
          "basic functionality": {
            "js": "0.41.0"
          }
        }
      },
      "e": {
        "doc": "Returns the mathematical constant e.",
        "group": "Math",
        "sdk-support": {
          "basic functionality": {
            "js": "0.41.0"
          }
        }
      },
      "typeof": {
        "doc": "Returns a string describing the type of the given value.",
        "group": "Types",
        "sdk-support": {
          "basic functionality": {
            "js": "0.41.0"
          }
        }
      },
      "string": {
<<<<<<< HEAD
        "doc": "Asserts that the input value is a string. If multiple values are provided, each one is evaluated in order until a string value is obtained. If none of the inputs are strings, the expression is an error.",
        "group": "Types",
        "sdk-support": {
          "basic functionality": {
            "js": "0.41.0"
          }
        }
      },
      "number": {
        "doc": "Asserts that the input value is a number. If multiple values are provided, each one is evaluated in order until a number value is obtained. If none of the inputs are numbers, the expression is an error.",
        "group": "Types",
        "sdk-support": {
          "basic functionality": {
            "js": "0.41.0"
          }
        }
      },
      "boolean": {
        "doc": "Asserts that the input value is a boolean. If multiple values are provided, each one is evaluated in order until a boolean value is obtained. If none of the inputs are booleans, the expression is an error.",
        "group": "Types",
        "sdk-support": {
          "basic functionality": {
            "js": "0.41.0"
          }
        }
      },
      "object": {
        "doc": "Asserts that the input value is an object. If it is not, the expression is an error.",
        "group": "Types",
        "sdk-support": {
          "basic functionality": {
            "js": "0.41.0"
          }
        }
=======
        "doc": "Asserts that the input value is a string. If multiple values are provided, each one is evaluated in order until a string is obtained. If none of the inputs are strings, the expression is an error.",
        "group": "Types"
      },
      "number": {
        "doc": "Asserts that the input value is a number. If multiple values are provided, each one is evaluated in order until a number is obtained. If none of the inputs are numbers, the expression is an error.",
        "group": "Types"
      },
      "boolean": {
        "doc": "Asserts that the input value is a boolean. If multiple values are provided, each one is evaluated in order until a boolean is obtained. If none of the inputs are booleans, the expression is an error.",
        "group": "Types"
      },
      "object": {
        "doc": "Asserts that the input value is an object. If multiple values are provided, each one is evaluated in order until an object is obtained. If none of the inputs are objects, the expression is an error.",
        "group": "Types"
>>>>>>> e3c8f248
      },
      "to-string": {
        "doc": "Converts the input value to a string. If the input is `null`, the result is `\"null\"`. If the input is a boolean, the result is `\"true\"` or `\"false\"`. If the input is a number, it is converted to a string as specified by the [\"NumberToString\" algorithm](https://tc39.github.io/ecma262/#sec-tostring-applied-to-the-number-type) of the ECMAScript Language Specification. If the input is a color, it is converted to a string of the form `\"rgba(r,g,b,a)\"`, where `r`, `g`, and `b` are numerals ranging from 0 to 255, and `a` ranges from 0 to 1. Otherwise, the input is converted to a string in the format specified by the [`JSON.stringify`](https://tc39.github.io/ecma262/#sec-json.stringify) function of the ECMAScript Language Specification.",
        "group": "Types",
        "sdk-support": {
          "basic functionality": {
            "js": "0.41.0"
          }
        }
      },
      "to-number": {
        "doc": "Converts the input value to a number, if possible. If the input is `null` or `false`, the result is 0. If the input is `true`, the result is 1. If the input is a string, it is converted to a number as specified by the [\"ToNumber Applied to the String Type\" algorithm](https://tc39.github.io/ecma262/#sec-tonumber-applied-to-the-string-type) of the ECMAScript Language Specification. If multiple values are provided, each one is evaluated in order until the first successful conversion is obtained. If none of the inputs can be converted, the expression is an error.",
        "group": "Types",
        "sdk-support": {
          "basic functionality": {
            "js": "0.41.0"
          }
        }
      },
      "to-boolean": {
        "doc": "Converts the input value to a boolean. The result is `false` when then input is an empty string, 0, `false`, `null`, or `NaN`; otherwise it is `true`.",
        "group": "Types",
        "sdk-support": {
          "basic functionality": {
            "js": "0.41.0"
          }
        }
      },
      "to-rgba": {
        "doc": "Returns a four-element array containing the input color's red, green, blue, and alpha components, in that order.",
        "group": "Color",
        "sdk-support": {
          "basic functionality": {
            "js": "0.41.0"
          }
        }
      },
      "to-color": {
        "doc": "Converts the input value to a color. If multiple values are provided, each one is evaluated in order until the first successful conversion is obtained. If none of the inputs can be converted, the expression is an error.",
        "group": "Types",
        "sdk-support": {
          "basic functionality": {
            "js": "0.41.0"
          }
        }
      },
      "rgb": {
        "doc": "Creates a color value from red, green, and blue components, which must range between 0 and 255, and an alpha component of 1. If any component is out of range, the expression is an error.",
        "group": "Color",
        "sdk-support": {
          "basic functionality": {
            "js": "0.41.0"
          }
        }
      },
      "rgba": {
        "doc": "Creates a color value from red, green, blue components, which must range between 0 and 255, and an alpha component which must range between 0 and 1. If any component is out of range, the expression is an error.",
        "group": "Color",
        "sdk-support": {
          "basic functionality": {
            "js": "0.41.0"
          }
        }
      },
      "get": {
        "doc": "Retrieves a property value from the current feature's properties, or from another object if a second argument is provided. Returns null if the requested property is missing.",
        "group": "Lookup",
        "sdk-support": {
          "basic functionality": {
            "js": "0.41.0"
          }
        }
      },
      "has": {
        "doc": "Tests for the presence of an property value in the current feature's properties, or from another object if a second argument is provided.",
        "group": "Lookup",
        "sdk-support": {
          "basic functionality": {
            "js": "0.41.0"
          }
        }
      },
      "length": {
        "doc": "Gets the length of an array or string.",
        "group": "Lookup",
        "sdk-support": {
          "basic functionality": {
            "js": "0.41.0"
          }
        }
      },
      "properties": {
        "doc": "Gets the feature properties object.  Note that in some cases, it may be more efficient to use [\"get\", \"property_name\"] directly.",
        "group": "Feature data",
        "sdk-support": {
          "basic functionality": {
            "js": "0.41.0"
          }
        }
      },
      "geometry-type": {
        "doc": "Gets the feature's geometry type: Point, MultiPoint, LineString, MultiLineString, Polygon, MultiPolygon.",
        "group": "Feature data",
        "sdk-support": {
          "basic functionality": {
            "js": "0.41.0"
          }
        }
      },
      "id": {
        "doc": "Gets the feature's id, if it has one.",
        "group": "Feature data",
        "sdk-support": {
          "basic functionality": {
            "js": "0.41.0"
          }
        }
      },
      "zoom": {
        "doc": "Gets the current zoom level.  Note that in style layout and paint properties, [\"zoom\"] may only appear as the input to a top-level \"step\" or \"interpolate\" expression.",
        "group": "Zoom",
        "sdk-support": {
          "basic functionality": {
            "js": "0.41.0"
          }
        }
      },
      "heatmap-density": {
        "doc": "Gets the kernel density estimation of a pixel in a heatmap layer, which is a relative measure of how many data points are crowded around a particular pixel. Can only be used in the `heatmap-color` property.",
        "group": "Heatmap",
        "sdk-support": {
          "basic functionality": {
            "js": "0.41.0"
          }
        }
      },
      "+": {
        "doc": "Returns the sum of the inputs.",
        "group": "Math",
        "sdk-support": {
          "basic functionality": {
            "js": "0.41.0"
          }
        }
      },
      "*": {
        "doc": "Returns the product of the inputs.",
        "group": "Math",
        "sdk-support": {
          "basic functionality": {
            "js": "0.41.0"
          }
        }
      },
      "-": {
        "doc": "For two inputs, returns the result of subtracting the second input from the first. For a single input, returns the result of subtracting it from 0.",
        "group": "Math",
        "sdk-support": {
          "basic functionality": {
            "js": "0.41.0"
          }
        }
      },
      "/": {
        "doc": "Returns the result of floating point division of the first input by the second.",
        "group": "Math",
        "sdk-support": {
          "basic functionality": {
            "js": "0.41.0"
          }
        }
      },
      "%": {
        "doc": "Returns the remainder after integer division of the first input by the second.",
        "group": "Math",
        "sdk-support": {
          "basic functionality": {
            "js": "0.41.0"
          }
        }
      },
      "^": {
        "doc": "Returns the result of raising the first input to the power specified by the second.",
        "group": "Math",
        "sdk-support": {
          "basic functionality": {
            "js": "0.41.0"
          }
        }
      },
      "sqrt": {
        "doc": "Returns the square root of the input.",
        "group": "Math",
        "sdk-support": {
          "basic functionality": {
            "js": "0.42.0"
          }
        }
      },
      "log10": {
        "doc": "Returns the base-ten logarithm of the input.",
        "group": "Math",
        "sdk-support": {
          "basic functionality": {
            "js": "0.41.0"
          }
        }
      },
      "ln": {
        "doc": "Returns the natural logarithm of the input.",
        "group": "Math",
        "sdk-support": {
          "basic functionality": {
            "js": "0.41.0"
          }
        }
      },
      "log2": {
        "doc": "Returns the base-two logarithm of the input.",
        "group": "Math",
        "sdk-support": {
          "basic functionality": {
            "js": "0.41.0"
          }
        }
      },
      "sin": {
        "doc": "Returns the sine of the input.",
        "group": "Math",
        "sdk-support": {
          "basic functionality": {
            "js": "0.41.0"
          }
        }
      },
      "cos": {
        "doc": "Returns the cosine of the input.",
        "group": "Math",
        "sdk-support": {
          "basic functionality": {
            "js": "0.41.0"
          }
        }
      },
      "tan": {
        "doc": "Returns the tangent of the input.",
        "group": "Math",
        "sdk-support": {
          "basic functionality": {
            "js": "0.41.0"
          }
        }
      },
      "asin": {
        "doc": "Returns the arcsine of the input.",
        "group": "Math",
        "sdk-support": {
          "basic functionality": {
            "js": "0.41.0"
          }
        }
      },
      "acos": {
        "doc": "Returns the arccosine of the input.",
        "group": "Math",
        "sdk-support": {
          "basic functionality": {
            "js": "0.41.0"
          }
        }
      },
      "atan": {
        "doc": "Returns the arctangent of the input.",
        "group": "Math",
        "sdk-support": {
          "basic functionality": {
            "js": "0.41.0"
          }
        }
      },
      "min": {
        "doc": "Returns the minimum value of the inputs.",
        "group": "Math",
        "sdk-support": {
          "basic functionality": {
            "js": "0.41.0"
          }
        }
      },
      "max": {
        "doc": "Returns the maximum value of the inputs.",
        "group": "Math",
        "sdk-support": {
          "basic functionality": {
            "js": "0.41.0"
          }
        }
      },
      "==": {
        "doc": "Returns `true` if the input values are equal, `false` otherwise. Equality is strictly typed: values of different types are always considered not equal.",
        "group": "Decision",
        "sdk-support": {
          "basic functionality": {
            "js": "0.41.0"
          }
        }
      },
      "!=": {
        "doc": "Returns `true` if the input values are not equal, `false` otherwise. Equality is strictly typed: values of different types are always considered not equal.",
        "group": "Decision",
        "sdk-support": {
          "basic functionality": {
            "js": "0.41.0"
          }
        }
      },
      ">": {
        "doc": "Returns `true` if the first input is strictly greater than the second, `false` otherwise. The inputs must be numbers or strings, and both of the same type.",
        "group": "Decision",
        "sdk-support": {
          "basic functionality": {
            "js": "0.41.0"
          }
        }
      },
      "<": {
        "doc": "Returns `true` if the first input is strictly less than the second, `false` otherwise. The inputs must be numbers or strings, and both of the same type.",
        "group": "Decision",
        "sdk-support": {
          "basic functionality": {
            "js": "0.41.0"
          }
        }
      },
      ">=": {
        "doc": "Returns `true` if the first input is greater than or equal to the second, `false` otherwise. The inputs must be numbers or strings, and both of the same type.",
        "group": "Decision",
        "sdk-support": {
          "basic functionality": {
            "js": "0.41.0"
          }
        }
      },
      "<=": {
        "doc": "Returns `true` if the first input is less than or equal to the second, `false` otherwise. The inputs must be numbers or strings, and both of the same type.",
        "group": "Decision",
        "sdk-support": {
          "basic functionality": {
            "js": "0.41.0"
          }
        }
      },
      "all": {
        "doc": "Returns `true` if all the inputs are `true`, `false` otherwise. The inputs are evaluated in order, and evaluation is short-circuiting: once an input expression evaluates to `false`, the result is `false` and no further input expressions are evaluated.",
        "group": "Decision",
        "sdk-support": {
          "basic functionality": {
            "js": "0.41.0"
          }
        }
      },
      "any": {
        "doc": "Returns `true` if any of the inputs are `true`, `false` otherwise. The inputs are evaluated in order, and evaluation is short-circuiting: once an input expression evaluates to `true`, the result is `true` and no further input expressions are evaluated.",
        "group": "Decision",
        "sdk-support": {
          "basic functionality": {
            "js": "0.41.0"
          }
        }
      },
      "!": {
        "doc": "Logical negation. Returns `true` if the input is `false`, and `false` if the input is `true`.",
        "group": "Decision",
        "sdk-support": {
          "basic functionality": {
            "js": "0.41.0"
          }
        }
      },
      "upcase": {
        "doc": "Returns the input string converted to uppercase. Follows the Unicode Default Case Conversion algorithm and the locale-insensitive case mappings in the Unicode Character Database.",
        "group": "String",
        "sdk-support": {
          "basic functionality": {
            "js": "0.41.0"
          }
        }
      },
      "downcase": {
        "doc": "Returns the input string converted to lowercase. Follows the Unicode Default Case Conversion algorithm and the locale-insensitive case mappings in the Unicode Character Database.",
        "group": "String",
        "sdk-support": {
          "basic functionality": {
            "js": "0.41.0"
          }
        }
      },
      "concat": {
        "doc": "Returns a string consisting of the concatenation of the inputs.",
        "group": "String",
        "sdk-support": {
          "basic functionality": {
            "js": "0.41.0"
          }
        }
      }
    }
  },
  "light": {
    "anchor": {
      "type": "enum",
      "default": "viewport",
      "values": {
        "map": {
          "doc": "The position of the light source is aligned to the rotation of the map."
        },
        "viewport": {
          "doc": "The position of the light source is aligned to the rotation of the viewport."
        }
      },
      "transition": false,
      "zoom-function": true,
      "property-function": false,
      "function": "piecewise-constant",
      "doc": "Whether extruded geometries are lit relative to the map or viewport.",
      "example": "map",
      "sdk-support": {
        "basic functionality": {
          "js": "0.27.0",
          "android": "5.1.0",
          "ios": "3.6.0",
          "macos": "0.5.0"
        }
      }
    },
    "position": {
      "type": "array",
      "default": [1.15, 210, 30],
      "length": 3,
      "value": "number",
      "transition": true,
      "function": "interpolated",
      "zoom-function": true,
      "property-function": false,
      "doc": "Position of the light source relative to lit (extruded) geometries, in [r radial coordinate, a azimuthal angle, p polar angle] where r indicates the distance from the center of the base of an object to its light, a indicates the position of the light relative to 0° (0° when `light.anchor` is set to `viewport` corresponds to the top of the viewport, or 0° when `light.anchor` is set to `map` corresponds to due north, and degrees proceed clockwise), and p indicates the height of the light (from 0°, directly above, to 180°, directly below).",
      "example": [1.5, 90, 80],
      "sdk-support": {
        "basic functionality": {
          "js": "0.27.0",
          "android": "5.1.0",
          "ios": "3.6.0",
          "macos": "0.5.0"
        }
      }
    },
    "color": {
      "type": "color",
      "default": "#ffffff",
      "function": "interpolated",
      "zoom-function": true,
      "property-function": false,
      "transition": true,
      "doc": "Color tint for lighting extruded geometries.",
      "sdk-support": {
        "basic functionality": {
          "js": "0.27.0",
          "android": "5.1.0",
          "ios": "3.6.0",
          "macos": "0.5.0"
        }
      }
    },
    "intensity": {
      "type": "number",
      "default": 0.5,
      "minimum": 0,
      "maximum": 1,
      "function": "interpolated",
      "zoom-function": true,
      "property-function": false,
      "transition": true,
      "doc": "Intensity of lighting (on a scale from 0 to 1). Higher numbers will present as more extreme contrast.",
      "sdk-support": {
        "basic functionality": {
          "js": "0.27.0",
          "android": "5.1.0",
          "ios": "3.6.0",
          "macos": "0.5.0"
        }
      }
    }
  },
  "paint": [
    "paint_fill",
    "paint_line",
    "paint_circle",
    "paint_heatmap",
    "paint_fill-extrusion",
    "paint_symbol",
    "paint_raster",
    "paint_hillshade",
    "paint_background"
  ],
  "paint_fill": {
    "fill-antialias": {
      "type": "boolean",
      "function": "piecewise-constant",
      "zoom-function": true,
      "default": true,
      "doc": "Whether or not the fill should be antialiased.",
      "sdk-support": {
        "basic functionality": {
          "js": "0.10.0",
          "android": "2.0.1",
          "ios": "2.0.0",
          "macos": "0.1.0"
        },
        "data-driven styling": {}
      }
    },
    "fill-opacity": {
      "type": "number",
      "function": "interpolated",
      "zoom-function": true,
      "property-function": true,
      "default": 1,
      "minimum": 0,
      "maximum": 1,
      "doc": "The opacity of the entire fill layer. In contrast to the `fill-color`, this value will also affect the 1px stroke around the fill, if the stroke is used.",
      "transition": true,
      "sdk-support": {
        "basic functionality": {
          "js": "0.10.0",
          "android": "2.0.1",
          "ios": "2.0.0",
          "macos": "0.1.0"
        },
        "data-driven styling": {
          "js": "0.21.0",
          "android": "5.0.0",
          "ios": "3.5.0",
          "macos": "0.4.0"
        }
      }
    },
    "fill-color": {
      "type": "color",
      "default": "#000000",
      "doc": "The color of the filled part of this layer. This color can be specified as `rgba` with an alpha component and the color's opacity will not affect the opacity of the 1px stroke, if it is used.",
      "function": "interpolated",
      "zoom-function": true,
      "property-function": true,
      "transition": true,
      "requires": [
        {
          "!": "fill-pattern"
        }
      ],
      "sdk-support": {
        "basic functionality": {
          "js": "0.10.0",
          "android": "2.0.1",
          "ios": "2.0.0",
          "macos": "0.1.0"
        },
        "data-driven styling": {
          "js": "0.19.0",
          "android": "5.0.0",
          "ios": "3.5.0",
          "macos": "0.4.0"
        }
      }
    },
    "fill-outline-color": {
      "type": "color",
      "doc": "The outline color of the fill. Matches the value of `fill-color` if unspecified.",
      "function": "interpolated",
      "zoom-function": true,
      "property-function": true,
      "transition": true,
      "requires": [
        {
          "!": "fill-pattern"
        },
        {
          "fill-antialias": true
        }
      ],
      "sdk-support": {
        "basic functionality": {
          "js": "0.10.0",
          "android": "2.0.1",
          "ios": "2.0.0",
          "macos": "0.1.0"
        },
        "data-driven styling": {
          "js": "0.19.0",
          "android": "5.0.0",
          "ios": "3.5.0",
          "macos": "0.4.0"
        }
      }
    },
    "fill-translate": {
      "type": "array",
      "value": "number",
      "length": 2,
      "default": [
        0,
        0
      ],
      "function": "interpolated",
      "zoom-function": true,
      "transition": true,
      "units": "pixels",
      "doc": "The geometry's offset. Values are [x, y] where negatives indicate left and up, respectively.",
      "sdk-support": {
        "basic functionality": {
          "js": "0.10.0",
          "android": "2.0.1",
          "ios": "2.0.0",
          "macos": "0.1.0"
        },
        "data-driven styling": {}
      }
    },
    "fill-translate-anchor": {
      "type": "enum",
      "function": "piecewise-constant",
      "zoom-function": true,
      "values": {
        "map": {
            "doc": "The fill is translated relative to the map."
        },
        "viewport": {
            "doc": "The fill is translated relative to the viewport."
        }
      },
      "doc": "Controls the frame of reference for `fill-translate`.",
      "default": "map",
      "requires": [
        "fill-translate"
      ],
      "sdk-support": {
        "basic functionality": {
          "js": "0.10.0",
          "android": "2.0.1",
          "ios": "2.0.0",
          "macos": "0.1.0"
        },
        "data-driven styling": {}
      }
    },
    "fill-pattern": {
      "type": "string",
      "function": "piecewise-constant",
      "zoom-function": true,
      "transition": true,
      "doc": "Name of image in sprite to use for drawing image fills. For seamless patterns, image width and height must be a factor of two (2, 4, 8, ..., 512).",
      "sdk-support": {
        "basic functionality": {
          "js": "0.10.0",
          "android": "2.0.1",
          "ios": "2.0.0",
          "macos": "0.1.0"
        },
        "data-driven styling": {}
      }
    }
  },
  "paint_fill-extrusion": {
    "fill-extrusion-opacity": {
      "type": "number",
      "function": "interpolated",
      "zoom-function": true,
      "property-function": false,
      "default": 1,
      "minimum": 0,
      "maximum": 1,
      "doc": "The opacity of the entire fill extrusion layer. This is rendered on a per-layer, not per-feature, basis, and data-driven styling is not available.",
      "transition": true,
      "sdk-support": {
        "basic functionality": {
          "js": "0.27.0",
          "android": "5.1.0",
          "ios": "3.6.0",
          "macos": "0.5.0"
        }
      }
    },
    "fill-extrusion-color": {
      "type": "color",
      "default": "#000000",
      "doc": "The base color of the extruded fill. The extrusion's surfaces will be shaded differently based on this color in combination with the root `light` settings. If this color is specified as `rgba` with an alpha component, the alpha component will be ignored; use `fill-extrusion-opacity` to set layer opacity.",
      "function": "interpolated",
      "zoom-function": true,
      "property-function": true,
      "transition": true,
      "requires": [
        {
          "!": "fill-extrusion-pattern"
        }
      ],
      "sdk-support": {
        "basic functionality": {
          "js": "0.27.0",
          "android": "5.1.0",
          "ios": "3.6.0",
          "macos": "0.5.0"
        },
        "data-driven styling": {
          "js": "0.27.0",
          "android": "5.1.0",
          "ios": "3.6.0",
          "macos": "0.5.0"
        }
      }
    },
    "fill-extrusion-translate": {
      "type": "array",
      "value": "number",
      "length": 2,
      "default": [
        0,
        0
      ],
      "function": "interpolated",
      "zoom-function": true,
      "transition": true,
      "units": "pixels",
      "doc": "The geometry's offset. Values are [x, y] where negatives indicate left and up (on the flat plane), respectively.",
      "sdk-support": {
        "basic functionality": {
          "js": "0.27.0",
          "android": "5.1.0",
          "ios": "3.6.0",
          "macos": "0.5.0"
        },
        "data-driven styling": {}
      }
    },
    "fill-extrusion-translate-anchor": {
      "type": "enum",
      "function": "piecewise-constant",
      "zoom-function": true,
      "values": {
        "map": {
            "doc": "The fill extrusion is translated relative to the map."
        },
        "viewport": {
            "doc": "The fill extrusion is translated relative to the viewport."
        }
      },
      "doc": "Controls the frame of reference for `fill-extrusion-translate`.",
      "default": "map",
      "requires": [
        "fill-extrusion-translate"
      ],
      "sdk-support": {
        "basic functionality": {
          "js": "0.27.0",
          "android": "5.1.0",
          "ios": "3.6.0",
          "macos": "0.5.0"
        },
        "data-driven styling": {}
      }
    },
    "fill-extrusion-pattern": {
      "type": "string",
      "function": "piecewise-constant",
      "zoom-function": true,
      "transition": true,
      "doc": "Name of image in sprite to use for drawing images on extruded fills. For seamless patterns, image width and height must be a factor of two (2, 4, 8, ..., 512).",
      "sdk-support": {
        "basic functionality": {
          "js": "0.27.0",
          "android": "5.1.0",
          "ios": "3.6.0",
          "macos": "0.5.0"
        },
        "data-driven styling": {}
      }
    },
    "fill-extrusion-height": {
      "type": "number",
      "function": "interpolated",
      "zoom-function": true,
      "property-function": true,
      "default": 0,
      "minimum": 0,
      "units": "meters",
      "doc": "The height with which to extrude this layer.",
      "transition": true,
      "sdk-support": {
        "basic functionality": {
          "js": "0.27.0",
          "android": "5.1.0",
          "ios": "3.6.0",
          "macos": "0.5.0"
        },
        "data-driven styling": {
          "js": "0.27.0",
          "android": "5.1.0",
          "ios": "3.6.0",
          "macos": "0.5.0"
        }
      }
    },
    "fill-extrusion-base": {
      "type": "number",
      "function": "interpolated",
      "zoom-function": true,
      "property-function": true,
      "default": 0,
      "minimum": 0,
      "units": "meters",
      "doc": "The height with which to extrude the base of this layer. Must be less than or equal to `fill-extrusion-height`.",
      "transition": true,
      "requires": [
        "fill-extrusion-height"
      ],
      "sdk-support": {
        "basic functionality": {
          "js": "0.27.0",
          "android": "5.1.0",
          "ios": "3.6.0",
          "macos": "0.5.0"
        },
        "data-driven styling": {
          "js": "0.27.0",
          "android": "5.1.0",
          "ios": "3.6.0",
          "macos": "0.5.0"
        }
      }
    }
  },
  "paint_line": {
    "line-opacity": {
      "type": "number",
      "doc": "The opacity at which the line will be drawn.",
      "function": "interpolated",
      "zoom-function": true,
      "property-function": true,
      "default": 1,
      "minimum": 0,
      "maximum": 1,
      "transition": true,
      "sdk-support": {
        "basic functionality": {
          "js": "0.10.0",
          "android": "2.0.1",
          "ios": "2.0.0",
          "macos": "0.1.0"
        },
        "data-driven styling": {
          "js": "0.29.0",
          "android": "5.0.0",
          "ios": "3.5.0",
          "macos": "0.4.0"
        }
      }
    },
    "line-color": {
      "type": "color",
      "doc": "The color with which the line will be drawn.",
      "default": "#000000",
      "function": "interpolated",
      "zoom-function": true,
      "property-function": true,
      "transition": true,
      "requires": [
        {
          "!": "line-pattern"
        }
      ],
      "sdk-support": {
        "basic functionality": {
          "js": "0.10.0",
          "android": "2.0.1",
          "ios": "2.0.0",
          "macos": "0.1.0"
        },
        "data-driven styling": {
          "js": "0.23.0",
          "android": "5.0.0",
          "ios": "3.5.0",
          "macos": "0.4.0"
        }
      }
    },
    "line-translate": {
      "type": "array",
      "value": "number",
      "length": 2,
      "default": [
        0,
        0
      ],
      "function": "interpolated",
      "zoom-function": true,
      "transition": true,
      "units": "pixels",
      "doc": "The geometry's offset. Values are [x, y] where negatives indicate left and up, respectively.",
      "sdk-support": {
        "basic functionality": {
          "js": "0.10.0",
          "android": "2.0.1",
          "ios": "2.0.0",
          "macos": "0.1.0"
        },
        "data-driven styling": {}
      }
    },
    "line-translate-anchor": {
      "type": "enum",
      "function": "piecewise-constant",
      "zoom-function": true,
      "values": {
        "map": {
            "doc": "The line is translated relative to the map."
        },
        "viewport": {
            "doc": "The line is translated relative to the viewport."
        }
      },
      "doc": "Controls the frame of reference for `line-translate`.",
      "default": "map",
      "requires": [
        "line-translate"
      ],
      "sdk-support": {
        "basic functionality": {
          "js": "0.10.0",
          "android": "2.0.1",
          "ios": "2.0.0",
          "macos": "0.1.0"
        },
        "data-driven styling": {}
      }
    },
    "line-width": {
      "type": "number",
      "default": 1,
      "minimum": 0,
      "function": "interpolated",
      "zoom-function": true,
      "property-function": true,
      "transition": true,
      "units": "pixels",
      "doc": "Stroke thickness.",
      "sdk-support": {
        "basic functionality": {
          "js": "0.10.0",
          "android": "2.0.1",
          "ios": "2.0.0",
          "macos": "0.1.0"
        },
        "data-driven styling": {
          "js": "0.39.0"
        }
      }
    },
    "line-gap-width": {
      "type": "number",
      "default": 0,
      "minimum": 0,
      "doc": "Draws a line casing outside of a line's actual path. Value indicates the width of the inner gap.",
      "function": "interpolated",
      "zoom-function": true,
      "property-function": true,
      "transition": true,
      "units": "pixels",
      "sdk-support": {
        "basic functionality": {
          "js": "0.10.0",
          "android": "2.0.1",
          "ios": "2.0.0",
          "macos": "0.1.0"
        },
        "data-driven styling": {
          "js": "0.29.0",
          "android": "5.0.0",
          "ios": "3.5.0",
          "macos": "0.4.0"
        }
      }
    },
    "line-offset": {
      "type": "number",
      "default": 0,
      "doc": "The line's offset. For linear features, a positive value offsets the line to the right, relative to the direction of the line, and a negative value to the left. For polygon features, a positive value results in an inset, and a negative value results in an outset.",
      "function": "interpolated",
      "zoom-function": true,
      "property-function": true,
      "transition": true,
      "units": "pixels",
      "sdk-support": {
        "basic functionality": {
          "js": "0.12.1",
          "android": "3.0.0",
          "ios": "3.1.0",
          "macos": "0.1.0"
        },
        "data-driven styling": {
          "js": "0.29.0",
          "android": "5.0.0",
          "ios": "3.5.0",
          "macos": "0.4.0"
        }
      }
    },
    "line-blur": {
      "type": "number",
      "default": 0,
      "minimum": 0,
      "function": "interpolated",
      "zoom-function": true,
      "property-function": true,
      "transition": true,
      "units": "pixels",
      "doc": "Blur applied to the line, in pixels.",
      "sdk-support": {
        "basic functionality": {
          "js": "0.10.0",
          "android": "2.0.1",
          "ios": "2.0.0",
          "macos": "0.1.0"
        },
        "data-driven styling": {
          "js": "0.29.0",
          "android": "5.0.0",
          "ios": "3.5.0",
          "macos": "0.4.0"
        }
      }
    },
    "line-dasharray": {
      "type": "array",
      "value": "number",
      "function": "piecewise-constant",
      "zoom-function": true,
      "doc": "Specifies the lengths of the alternating dashes and gaps that form the dash pattern. The lengths are later scaled by the line width. To convert a dash length to pixels, multiply the length by the current line width.",
      "minimum": 0,
      "transition": true,
      "units": "line widths",
      "requires": [
        {
          "!": "line-pattern"
        }
      ],
      "sdk-support": {
        "basic functionality": {
          "js": "0.10.0",
          "android": "2.0.1",
          "ios": "2.0.0",
          "macos": "0.1.0"
        },
        "data-driven styling": {}
      }
    },
    "line-pattern": {
      "type": "string",
      "function": "piecewise-constant",
      "zoom-function": true,
      "transition": true,
      "doc": "Name of image in sprite to use for drawing image lines. For seamless patterns, image width must be a factor of two (2, 4, 8, ..., 512).",
      "sdk-support": {
        "basic functionality": {
          "js": "0.10.0",
          "android": "2.0.1",
          "ios": "2.0.0",
          "macos": "0.1.0"
        },
        "data-driven styling": {}
      }
    }
  },
  "paint_circle": {
    "circle-radius": {
      "type": "number",
      "default": 5,
      "minimum": 0,
      "function": "interpolated",
      "zoom-function": true,
      "property-function": true,
      "transition": true,
      "units": "pixels",
      "doc": "Circle radius.",
      "sdk-support": {
        "basic functionality": {
          "js": "0.10.0",
          "android": "2.0.1",
          "ios": "2.0.0",
          "macos": "0.1.0"
        },
        "data-driven styling": {
          "js": "0.18.0",
          "android": "5.0.0",
          "ios": "3.5.0",
          "macos": "0.4.0"
        }
      }
    },
    "circle-color": {
      "type": "color",
      "default": "#000000",
      "doc": "The fill color of the circle.",
      "function": "interpolated",
      "zoom-function": true,
      "property-function": true,
      "transition": true,
      "sdk-support": {
        "basic functionality": {
          "js": "0.10.0",
          "android": "2.0.1",
          "ios": "2.0.0",
          "macos": "0.1.0"
        },
        "data-driven styling": {
          "js": "0.18.0",
          "android": "5.0.0",
          "ios": "3.5.0",
          "macos": "0.4.0"
        }
      }
    },
    "circle-blur": {
      "type": "number",
      "default": 0,
      "doc": "Amount to blur the circle. 1 blurs the circle such that only the centerpoint is full opacity.",
      "function": "interpolated",
      "zoom-function": true,
      "property-function": true,
      "transition": true,
      "sdk-support": {
        "basic functionality": {
          "js": "0.10.0",
          "android": "2.0.1",
          "ios": "2.0.0",
          "macos": "0.1.0"
        },
        "data-driven styling": {
          "js": "0.20.0",
          "android": "5.0.0",
          "ios": "3.5.0",
          "macos": "0.4.0"
        }
      }
    },
    "circle-opacity": {
      "type": "number",
      "doc": "The opacity at which the circle will be drawn.",
      "default": 1,
      "minimum": 0,
      "maximum": 1,
      "function": "interpolated",
      "zoom-function": true,
      "property-function": true,
      "transition": true,
      "sdk-support": {
        "basic functionality": {
          "js": "0.10.0",
          "android": "2.0.1",
          "ios": "2.0.0",
          "macos": "0.1.0"
        },
        "data-driven styling": {
          "js": "0.20.0",
          "android": "5.0.0",
          "ios": "3.5.0",
          "macos": "0.4.0"
        }
      }
    },
    "circle-translate": {
      "type": "array",
      "value": "number",
      "length": 2,
      "default": [0, 0],
      "function": "interpolated",
      "zoom-function": true,
      "transition": true,
      "units": "pixels",
      "doc": "The geometry's offset. Values are [x, y] where negatives indicate left and up, respectively.",
      "sdk-support": {
        "basic functionality": {
          "js": "0.10.0",
          "android": "2.0.1",
          "ios": "2.0.0",
          "macos": "0.1.0"
        },
        "data-driven styling": {}
      }
    },
    "circle-translate-anchor": {
      "type": "enum",
      "function": "piecewise-constant",
      "zoom-function": true,
      "values": {
        "map": {
            "doc": "The circle is translated relative to the map."
        },
        "viewport": {
            "doc": "The circle is translated relative to the viewport."
        }
      },
      "doc": "Controls the frame of reference for `circle-translate`.",
      "default": "map",
      "requires": [
        "circle-translate"
      ],
      "sdk-support": {
        "basic functionality": {
          "js": "0.10.0",
          "android": "2.0.1",
          "ios": "2.0.0",
          "macos": "0.1.0"
        },
        "data-driven styling": {}
      }
    },
    "circle-pitch-scale": {
      "type": "enum",
      "function": "piecewise-constant",
      "zoom-function": true,
      "values": {
        "map": {
            "doc": "Circles are scaled according to their apparent distance to the camera."
        },
        "viewport": {
            "doc": "Circles are not scaled."
        }
      },
      "default": "map",
      "doc": "Controls the scaling behavior of the circle when the map is pitched.",
      "sdk-support": {
        "basic functionality": {
          "js": "0.21.0",
          "android": "4.2.0",
          "ios": "3.4.0",
          "macos": "0.2.1"
        },
        "data-driven styling": {}
      }
    },
    "circle-pitch-alignment": {
      "type": "enum",
      "function": "piecewise-constant",
      "zoom-function": true,
      "values": {
        "map": {
            "doc": "The circle is aligned to the plane of the map."
        },
        "viewport": {
            "doc": "The circle is aligned to the plane of the viewport."
        }
      },
      "default": "viewport",
      "doc": "Orientation of circle when map is pitched.",
      "sdk-support": {
        "basic functionality": {
          "js": "0.39.0",
          "android": "5.2.0",
          "ios": "3.7.0",
          "macos": "0.6.0"
        },
        "data-driven styling": {}
      }
    },
    "circle-stroke-width": {
      "type": "number",
      "default": 0,
      "minimum": 0,
      "function": "interpolated",
      "zoom-function": true,
      "property-function": true,
      "transition": true,
      "units": "pixels",
      "doc": "The width of the circle's stroke. Strokes are placed outside of the `circle-radius`.",
      "sdk-support": {
        "basic functionality": {
          "js": "0.29.0",
          "android": "5.0.0",
          "ios": "3.5.0",
          "macos": "0.4.0"
        },
        "data-driven styling": {
          "js": "0.29.0",
          "android": "5.0.0",
          "ios": "3.5.0",
          "macos": "0.4.0"
        }
      }
    },
    "circle-stroke-color": {
      "type": "color",
      "default": "#000000",
      "doc": "The stroke color of the circle.",
      "function": "interpolated",
      "zoom-function": true,
      "property-function": true,
      "transition": true,
      "sdk-support": {
        "basic functionality": {
          "js": "0.29.0",
          "android": "5.0.0",
          "ios": "3.5.0",
          "macos": "0.4.0"
        },
        "data-driven styling": {
          "js": "0.29.0",
          "android": "5.0.0",
          "ios": "3.5.0",
          "macos": "0.4.0"
        }
      }
    },
    "circle-stroke-opacity": {
      "type": "number",
      "doc": "The opacity of the circle's stroke.",
      "default": 1,
      "minimum": 0,
      "maximum": 1,
      "function": "interpolated",
      "zoom-function": true,
      "property-function": true,
      "transition": true,
      "sdk-support": {
        "basic functionality": {
          "js": "0.29.0",
          "android": "5.0.0",
          "ios": "3.5.0",
          "macos": "0.4.0"
        },
        "data-driven styling": {
          "js": "0.29.0",
          "android": "5.0.0",
          "ios": "3.5.0",
          "macos": "0.4.0"
        }
      }
    }
  },
  "paint_heatmap": {
    "heatmap-radius": {
      "type": "number",
      "default": 30,
      "minimum": 1,
      "function": "interpolated",
      "zoom-function": true,
      "property-function": true,
      "transition": true,
      "units": "pixels",
      "doc": "Radius of influence of one heatmap point in pixels. Increasing the value makes the heatmap smoother, but less detailed.",
      "sdk-support": {
        "basic functionality": {
          "js": "0.41.0"
        },
        "data-driven styling": {
          "js": "0.43.0"
        }
      }
    },
    "heatmap-weight": {
      "type": "number",
      "default": 1,
      "minimum": 0,
      "function": "interpolated",
      "zoom-function": true,
      "property-function": true,
      "transition": false,
      "doc": "A measure of how much an individual point contributes to the heatmap. A value of 10 would be equivalent to having 10 points of weight 1 in the same spot. Especially useful when combined with clustering.",
      "sdk-support": {
        "basic functionality": {
          "js": "0.41.0"
        },
        "data-driven styling": {
          "js": "0.41.0"
        }
      }
    },
    "heatmap-intensity": {
      "type": "number",
      "default": 1,
      "minimum": 0,
      "function": "interpolated",
      "zoom-function": true,
      "property-function": false,
      "transition": true,
      "doc": "Similar to `heatmap-weight` but controls the intensity of the heatmap globally. Primarily used for adjusting the heatmap based on zoom level.",
      "sdk-support": {
        "basic functionality": {
          "js": "0.41.0"
        },
        "data-driven styling": {}
      }
    },
    "heatmap-color": {
      "type": "color",
      "default": [
        "interpolate",
        ["linear"],
        ["heatmap-density"],
        0, "rgba(0, 0, 255, 0)",
        0.1, "royalblue",
        0.3, "cyan",
        0.5, "lime",
        0.7, "yellow",
        1, "red"
      ],
      "doc": "Defines the color of each pixel based on its density value in a heatmap.  Should be an expression that uses `[\"heatmap-density\"]` as input.",
      "function": "interpolated",
      "zoom-function": false,
      "property-function": false,
      "transition": false,
      "sdk-support": {
        "basic functionality": {
          "js": "0.41.0"
        },
        "data-driven styling": {}
      }
    },
    "heatmap-opacity": {
      "type": "number",
      "doc": "The global opacity at which the heatmap layer will be drawn.",
      "default": 1,
      "minimum": 0,
      "maximum": 1,
      "function": "interpolated",
      "zoom-function": true,
      "property-function": false,
      "transition": true,
      "sdk-support": {
        "basic functionality": {
          "js": "0.41.0"
        },
        "data-driven styling": {}
      }
    }
  },
  "paint_symbol": {
    "icon-opacity": {
      "doc": "The opacity at which the icon will be drawn.",
      "type": "number",
      "default": 1,
      "minimum": 0,
      "maximum": 1,
      "function": "interpolated",
      "zoom-function": true,
      "property-function": true,
      "transition": true,
      "requires": [
        "icon-image"
      ],
      "sdk-support": {
        "basic functionality": {
          "js": "0.10.0",
          "android": "2.0.1",
          "ios": "2.0.0",
          "macos": "0.1.0"
        },
        "data-driven styling": {
          "js": "0.33.0",
          "android": "5.0.0",
          "ios": "3.5.0",
          "macos": "0.4.0"
        }
      }
    },
    "icon-color": {
      "type": "color",
      "default": "#000000",
      "function": "interpolated",
      "zoom-function": true,
      "property-function": true,
      "transition": true,
      "doc": "The color of the icon. This can only be used with sdf icons.",
      "requires": [
        "icon-image"
      ],
      "sdk-support": {
        "basic functionality": {
          "js": "0.10.0",
          "android": "2.0.1",
          "ios": "2.0.0",
          "macos": "0.1.0"
        },
        "data-driven styling": {
          "js": "0.33.0",
          "android": "5.0.0",
          "ios": "3.5.0",
          "macos": "0.4.0"
        }
      }
    },
    "icon-halo-color": {
      "type": "color",
      "default": "rgba(0, 0, 0, 0)",
      "function": "interpolated",
      "zoom-function": true,
      "property-function": true,
      "transition": true,
      "doc": "The color of the icon's halo. Icon halos can only be used with SDF icons.",
      "requires": [
        "icon-image"
      ],
      "sdk-support": {
        "basic functionality": {
          "js": "0.10.0",
          "android": "2.0.1",
          "ios": "2.0.0",
          "macos": "0.1.0"
        },
        "data-driven styling": {
          "js": "0.33.0",
          "android": "5.0.0",
          "ios": "3.5.0",
          "macos": "0.4.0"
        }
      }
    },
    "icon-halo-width": {
      "type": "number",
      "default": 0,
      "minimum": 0,
      "function": "interpolated",
      "zoom-function": true,
      "property-function": true,
      "transition": true,
      "units": "pixels",
      "doc": "Distance of halo to the icon outline.",
      "requires": [
        "icon-image"
      ],
      "sdk-support": {
        "basic functionality": {
          "js": "0.10.0",
          "android": "2.0.1",
          "ios": "2.0.0",
          "macos": "0.1.0"
        },
        "data-driven styling": {
          "js": "0.33.0",
          "android": "5.0.0",
          "ios": "3.5.0",
          "macos": "0.4.0"
        }
      }
    },
    "icon-halo-blur": {
      "type": "number",
      "default": 0,
      "minimum": 0,
      "function": "interpolated",
      "zoom-function": true,
      "property-function": true,
      "transition": true,
      "units": "pixels",
      "doc": "Fade out the halo towards the outside.",
      "requires": [
        "icon-image"
      ],
      "sdk-support": {
        "basic functionality": {
          "js": "0.10.0",
          "android": "2.0.1",
          "ios": "2.0.0",
          "macos": "0.1.0"
        },
        "data-driven styling": {
          "js": "0.33.0",
          "android": "5.0.0",
          "ios": "3.5.0",
          "macos": "0.4.0"
        }
      }
    },
    "icon-translate": {
      "type": "array",
      "value": "number",
      "length": 2,
      "default": [
        0,
        0
      ],
      "function": "interpolated",
      "zoom-function": true,
      "transition": true,
      "units": "pixels",
      "doc": "Distance that the icon's anchor is moved from its original placement. Positive values indicate right and down, while negative values indicate left and up.",
      "requires": [
        "icon-image"
      ],
      "sdk-support": {
        "basic functionality": {
          "js": "0.10.0",
          "android": "2.0.1",
          "ios": "2.0.0",
          "macos": "0.1.0"
        },
        "data-driven styling": {}
      }
    },
    "icon-translate-anchor": {
      "type": "enum",
      "function": "piecewise-constant",
      "zoom-function": true,
      "values": {
        "map": {
            "doc": "Icons are translated relative to the map."
        },
        "viewport": {
            "doc": "Icons are translated relative to the viewport."
        }
      },
      "doc": "Controls the frame of reference for `icon-translate`.",
      "default": "map",
      "requires": [
        "icon-image",
        "icon-translate"
      ],
      "sdk-support": {
        "basic functionality": {
          "js": "0.10.0",
          "android": "2.0.1",
          "ios": "2.0.0",
          "macos": "0.1.0"
        },
        "data-driven styling": {}
      }
    },
    "text-opacity": {
      "type": "number",
      "doc": "The opacity at which the text will be drawn.",
      "default": 1,
      "minimum": 0,
      "maximum": 1,
      "function": "interpolated",
      "zoom-function": true,
      "property-function": true,
      "transition": true,
      "requires": [
        "text-field"
      ],
      "sdk-support": {
        "basic functionality": {
          "js": "0.10.0",
          "android": "2.0.1",
          "ios": "2.0.0",
          "macos": "0.1.0"
        },
        "data-driven styling": {
          "js": "0.33.0",
          "android": "5.0.0",
          "ios": "3.5.0",
          "macos": "0.4.0"
        }
      }
    },
    "text-color": {
      "type": "color",
      "doc": "The color with which the text will be drawn.",
      "default": "#000000",
      "function": "interpolated",
      "zoom-function": true,
      "property-function": true,
      "transition": true,
      "requires": [
        "text-field"
      ],
      "sdk-support": {
        "basic functionality": {
          "js": "0.10.0",
          "android": "2.0.1",
          "ios": "2.0.0",
          "macos": "0.1.0"
        },
        "data-driven styling": {
          "js": "0.33.0",
          "android": "5.0.0",
          "ios": "3.5.0",
          "macos": "0.4.0"
        }
      }
    },
    "text-halo-color": {
      "type": "color",
      "default": "rgba(0, 0, 0, 0)",
      "function": "interpolated",
      "zoom-function": true,
      "property-function": true,
      "transition": true,
      "doc": "The color of the text's halo, which helps it stand out from backgrounds.",
      "requires": [
        "text-field"
      ],
      "sdk-support": {
        "basic functionality": {
          "js": "0.10.0",
          "android": "2.0.1",
          "ios": "2.0.0",
          "macos": "0.1.0"
        },
        "data-driven styling": {
          "js": "0.33.0",
          "android": "5.0.0",
          "ios": "3.5.0",
          "macos": "0.4.0"
        }
      }
    },
    "text-halo-width": {
      "type": "number",
      "default": 0,
      "minimum": 0,
      "function": "interpolated",
      "zoom-function": true,
      "property-function": true,
      "transition": true,
      "units": "pixels",
      "doc": "Distance of halo to the font outline. Max text halo width is 1/4 of the font-size.",
      "requires": [
        "text-field"
      ],
      "sdk-support": {
        "basic functionality": {
          "js": "0.10.0",
          "android": "2.0.1",
          "ios": "2.0.0",
          "macos": "0.1.0"
        },
        "data-driven styling": {
          "js": "0.33.0",
          "android": "5.0.0",
          "ios": "3.5.0",
          "macos": "0.4.0"
        }
      }
    },
    "text-halo-blur": {
      "type": "number",
      "default": 0,
      "minimum": 0,
      "function": "interpolated",
      "zoom-function": true,
      "property-function": true,
      "transition": true,
      "units": "pixels",
      "doc": "The halo's fadeout distance towards the outside.",
      "requires": [
        "text-field"
      ],
      "sdk-support": {
        "basic functionality": {
          "js": "0.10.0",
          "android": "2.0.1",
          "ios": "2.0.0",
          "macos": "0.1.0"
        },
        "data-driven styling": {
          "js": "0.33.0",
          "android": "5.0.0",
          "ios": "3.5.0",
          "macos": "0.4.0"
        }
      }
    },
    "text-translate": {
      "type": "array",
      "value": "number",
      "length": 2,
      "default": [
        0,
        0
      ],
      "function": "interpolated",
      "zoom-function": true,
      "transition": true,
      "units": "pixels",
      "doc": "Distance that the text's anchor is moved from its original placement. Positive values indicate right and down, while negative values indicate left and up.",
      "requires": [
        "text-field"
      ],
      "sdk-support": {
        "basic functionality": {
          "js": "0.10.0",
          "android": "2.0.1",
          "ios": "2.0.0",
          "macos": "0.1.0"
        },
        "data-driven styling": {}
      }
    },
    "text-translate-anchor": {
      "type": "enum",
      "function": "piecewise-constant",
      "zoom-function": true,
      "values": {
        "map": {
            "doc": "The text is translated relative to the map."
        },
        "viewport": {
            "doc": "The text is translated relative to the viewport."
        }
      },
      "doc": "Controls the frame of reference for `text-translate`.",
      "default": "map",
      "requires": [
        "text-field",
        "text-translate"
      ],
      "sdk-support": {
        "basic functionality": {
          "js": "0.10.0",
          "android": "2.0.1",
          "ios": "2.0.0",
          "macos": "0.1.0"
        },
        "data-driven styling": {}
      }
    }
  },
  "paint_raster": {
    "raster-opacity": {
      "type": "number",
      "doc": "The opacity at which the image will be drawn.",
      "default": 1,
      "minimum": 0,
      "maximum": 1,
      "function": "interpolated",
      "zoom-function": true,
      "transition": true,
      "sdk-support": {
        "basic functionality": {
          "js": "0.10.0",
          "android": "2.0.1",
          "ios": "2.0.0",
          "macos": "0.1.0"
        },
        "data-driven styling": {}
      }
    },
    "raster-hue-rotate": {
      "type": "number",
      "default": 0,
      "period": 360,
      "function": "interpolated",
      "zoom-function": true,
      "transition": true,
      "units": "degrees",
      "doc": "Rotates hues around the color wheel.",
      "sdk-support": {
        "basic functionality": {
          "js": "0.10.0",
          "android": "2.0.1",
          "ios": "2.0.0",
          "macos": "0.1.0"
        },
        "data-driven styling": {}
      }
    },
    "raster-brightness-min": {
      "type": "number",
      "function": "interpolated",
      "zoom-function": true,
      "doc": "Increase or reduce the brightness of the image. The value is the minimum brightness.",
      "default": 0,
      "minimum": 0,
      "maximum": 1,
      "transition": true,
      "sdk-support": {
        "basic functionality": {
          "js": "0.10.0",
          "android": "2.0.1",
          "ios": "2.0.0",
          "macos": "0.1.0"
        },
        "data-driven styling": {}
      }
    },
    "raster-brightness-max": {
      "type": "number",
      "function": "interpolated",
      "zoom-function": true,
      "doc": "Increase or reduce the brightness of the image. The value is the maximum brightness.",
      "default": 1,
      "minimum": 0,
      "maximum": 1,
      "transition": true,
      "sdk-support": {
        "basic functionality": {
          "js": "0.10.0",
          "android": "2.0.1",
          "ios": "2.0.0",
          "macos": "0.1.0"
        },
        "data-driven styling": {}
      }
    },
    "raster-saturation": {
      "type": "number",
      "doc": "Increase or reduce the saturation of the image.",
      "default": 0,
      "minimum": -1,
      "maximum": 1,
      "function": "interpolated",
      "zoom-function": true,
      "transition": true,
      "sdk-support": {
        "basic functionality": {
          "js": "0.10.0",
          "android": "2.0.1",
          "ios": "2.0.0",
          "macos": "0.1.0"
        },
        "data-driven styling": {}
      }
    },
    "raster-contrast": {
      "type": "number",
      "doc": "Increase or reduce the contrast of the image.",
      "default": 0,
      "minimum": -1,
      "maximum": 1,
      "function": "interpolated",
      "zoom-function": true,
      "transition": true,
      "sdk-support": {
        "basic functionality": {
          "js": "0.10.0",
          "android": "2.0.1",
          "ios": "2.0.0",
          "macos": "0.1.0"
        },
        "data-driven styling": {}
      }
    },
    "raster-fade-duration": {
      "type": "number",
      "default": 300,
      "minimum": 0,
      "function": "interpolated",
      "zoom-function": true,
      "transition": false,
      "units": "milliseconds",
      "doc": "Fade duration when a new tile is added.",
      "sdk-support": {
        "basic functionality": {
          "js": "0.10.0",
          "android": "2.0.1",
          "ios": "2.0.0",
          "macos": "0.1.0"
        },
        "data-driven styling": {}
      }
    }
  },
  "paint_hillshade": {
      "hillshade-illumination-direction": {
        "type": "number",
        "default": 335,
        "minimum": 0,
        "maximum": 359,
        "doc": "The direction of the light source used to generate the hillshading with 0 as the top of the viewport if `hillshade-illumination-anchor` is set to `viewport` and due north if `hillshade-illumination-anchor` is set to `map`.",
        "function": "interpolated",
        "zoom-function": true,
        "transition": false,
        "sdk-support": {
          "basic functionality": {
            "js": "0.43.0"
          },
          "data-driven styling": {}
        }
      },
      "hillshade-illumination-anchor": {
        "type": "enum",
        "function": "piecewise-constant",
        "zoom-function": true,
        "values": {
          "map": {
              "doc": "The hillshade illumination is relative to the north direction."
          },
          "viewport": {
              "doc": "The hillshade illumination is relative to the top of the viewport."
          }
        },
        "default": "viewport",
        "doc": "Direction of light source when map is rotated.",
        "sdk-support": {
          "basic functionality": {
            "js": "0.43.0"
          },
          "data-driven styling": {}
        }
      },
      "hillshade-exaggeration": {
        "type": "number",
        "doc": "Intensity of the hillshade",
        "default": 0.5,
        "minimum": 0,
        "maximum": 1,
        "function": "interpolated",
        "zoom-function": true,
        "transition": true,
        "sdk-support": {
          "basic functionality": {
            "js": "0.43.0"
          },
          "data-driven styling": {}
        }
      },
      "hillshade-shadow-color": {
        "type": "color",
        "default": "#000000",
        "doc": "The shading color of areas that face away from the light source.",
        "function": "interpolated",
        "zoom-function": true,
        "transition": true,
        "sdk-support": {
          "basic functionality": {
            "js": "0.43.0"
          },
          "data-driven styling": {}
        }
      },
      "hillshade-highlight-color": {
        "type": "color",
        "default": "#FFFFFF",
        "doc": "The shading color of areas that faces towards the light source.",
        "function": "interpolated",
        "zoom-function": true,
        "transition": true,
        "sdk-support": {
          "basic functionality": {
            "js": "0.43.0"
          },
          "data-driven styling": {}
        }
      },
      "hillshade-accent-color": {
        "type": "color",
        "default": "#000000",
        "doc": "The shading color used to accentuate rugged terrain like sharp cliffs and gorges.",
        "function": "interpolated",
        "zoom-function": true,
        "transition": true,
        "sdk-support": {
          "basic functionality": {
            "js": "0.43.0"
          },
          "data-driven styling": {}
        }
      }
  },
  "paint_background": {
    "background-color": {
      "type": "color",
      "default": "#000000",
      "doc": "The color with which the background will be drawn.",
      "function": "interpolated",
      "zoom-function": true,
      "transition": true,
      "requires": [
        {
          "!": "background-pattern"
        }
      ],
      "sdk-support": {
        "basic functionality": {
          "js": "0.10.0",
          "android": "2.0.1",
          "ios": "2.0.0",
          "macos": "0.1.0"
        }
      }
    },
    "background-pattern": {
      "type": "string",
      "function": "piecewise-constant",
      "zoom-function": true,
      "transition": true,
      "doc": "Name of image in sprite to use for drawing an image background. For seamless patterns, image width and height must be a factor of two (2, 4, 8, ..., 512).",
      "sdk-support": {
        "basic functionality": {
          "js": "0.10.0",
          "android": "2.0.1",
          "ios": "2.0.0",
          "macos": "0.1.0"
        }
      }
    },
    "background-opacity": {
      "type": "number",
      "default": 1,
      "minimum": 0,
      "maximum": 1,
      "doc": "The opacity at which the background will be drawn.",
      "function": "interpolated",
      "zoom-function": true,
      "transition": true,
      "sdk-support": {
        "basic functionality": {
          "js": "0.10.0",
          "android": "2.0.1",
          "ios": "2.0.0",
          "macos": "0.1.0"
        }
      }
    }
  },
  "transition": {
    "duration": {
      "type": "number",
      "default": 300,
      "minimum": 0,
      "units": "milliseconds",
      "doc": "Time allotted for transitions to complete."
    },
    "delay": {
      "type": "number",
      "default": 0,
      "minimum": 0,
      "units": "milliseconds",
      "doc": "Length of time before a transition begins."
    }
  }
}<|MERGE_RESOLUTION|>--- conflicted
+++ resolved
@@ -2158,57 +2158,40 @@
         }
       },
       "string": {
-<<<<<<< HEAD
-        "doc": "Asserts that the input value is a string. If multiple values are provided, each one is evaluated in order until a string value is obtained. If none of the inputs are strings, the expression is an error.",
+        "doc": "Asserts that the input value is a string. If multiple values are provided, each one is evaluated in order until a string is obtained. If none of the inputs are strings, the expression is an error.",
         "group": "Types",
         "sdk-support": {
           "basic functionality": {
             "js": "0.41.0"
           }
         }
-      },
-      "number": {
-        "doc": "Asserts that the input value is a number. If multiple values are provided, each one is evaluated in order until a number value is obtained. If none of the inputs are numbers, the expression is an error.",
-        "group": "Types",
-        "sdk-support": {
-          "basic functionality": {
-            "js": "0.41.0"
-          }
-        }
-      },
-      "boolean": {
-        "doc": "Asserts that the input value is a boolean. If multiple values are provided, each one is evaluated in order until a boolean value is obtained. If none of the inputs are booleans, the expression is an error.",
-        "group": "Types",
-        "sdk-support": {
-          "basic functionality": {
-            "js": "0.41.0"
-          }
-        }
-      },
-      "object": {
-        "doc": "Asserts that the input value is an object. If it is not, the expression is an error.",
-        "group": "Types",
-        "sdk-support": {
-          "basic functionality": {
-            "js": "0.41.0"
-          }
-        }
-=======
-        "doc": "Asserts that the input value is a string. If multiple values are provided, each one is evaluated in order until a string is obtained. If none of the inputs are strings, the expression is an error.",
-        "group": "Types"
       },
       "number": {
         "doc": "Asserts that the input value is a number. If multiple values are provided, each one is evaluated in order until a number is obtained. If none of the inputs are numbers, the expression is an error.",
-        "group": "Types"
+        "group": "Types",
+        "sdk-support": {
+          "basic functionality": {
+            "js": "0.41.0"
+          }
+        }
       },
       "boolean": {
         "doc": "Asserts that the input value is a boolean. If multiple values are provided, each one is evaluated in order until a boolean is obtained. If none of the inputs are booleans, the expression is an error.",
-        "group": "Types"
+        "group": "Types",
+        "sdk-support": {
+          "basic functionality": {
+            "js": "0.41.0"
+          }
+        }
       },
       "object": {
         "doc": "Asserts that the input value is an object. If multiple values are provided, each one is evaluated in order until an object is obtained. If none of the inputs are objects, the expression is an error.",
-        "group": "Types"
->>>>>>> e3c8f248
+        "group": "Types",
+        "sdk-support": {
+          "basic functionality": {
+            "js": "0.41.0"
+          }
+        }
       },
       "to-string": {
         "doc": "Converts the input value to a string. If the input is `null`, the result is `\"null\"`. If the input is a boolean, the result is `\"true\"` or `\"false\"`. If the input is a number, it is converted to a string as specified by the [\"NumberToString\" algorithm](https://tc39.github.io/ecma262/#sec-tostring-applied-to-the-number-type) of the ECMAScript Language Specification. If the input is a color, it is converted to a string of the form `\"rgba(r,g,b,a)\"`, where `r`, `g`, and `b` are numerals ranging from 0 to 255, and `a` ranges from 0 to 1. Otherwise, the input is converted to a string in the format specified by the [`JSON.stringify`](https://tc39.github.io/ecma262/#sec-json.stringify) function of the ECMAScript Language Specification.",
